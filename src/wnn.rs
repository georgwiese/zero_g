--- conflicted
+++ resolved
@@ -51,11 +51,6 @@
     binarization_thresholds: Array3<u16>,
 }
 
-<<<<<<< HEAD
-impl Wnn {
-    /// Constructs a new WNN.
-    /// Instead of calling this function directly, consider using [`crate::load_wnn`].
-=======
 /// Implementation of a [BTHOWeN](https://arxiv.org/abs/2203.01479)-style weightless neural network (WNN).
 ///
 /// Implements model inference and proof of inference.
@@ -86,8 +81,9 @@
 /// wnn.verify_proof(&proof, &kzg_params, pk.get_vk(), &outputs);
 /// ```
 impl Wnn {
+    /// Constructs a new WNN.
+    /// Instead of calling this function directly, consider using [`crate::load_wnn`].
     #[allow(clippy::too_many_arguments)]
->>>>>>> a231f62e
     pub fn new(
         num_classes: usize,
         num_filter_entries: usize,
@@ -138,32 +134,21 @@
         ((&x * &x * &x) % self.p) % modulus
     }
 
-<<<<<<< HEAD
     /// Encodes an image into a vector of filter indices
     fn encode_image(&self, image: &Array2<u8>) -> Vec<u64> {
         let image_bits = self.thermometer_encoding(image);
         assert_eq!(image_bits.len(), self.input_permutation.shape()[0]);
-=======
-    fn compute_permuted_inputs(&self, input_bits: Vec<bool>) -> Vec<bool> {
-        assert_eq!(input_bits.len(), self.input_permutation.shape()[0]);
->>>>>>> a231f62e
 
         // Permute inputs
-        self.input_permutation
+        let permuted_bits = self
+            .input_permutation
             .iter()
-<<<<<<< HEAD
             .map(|i| image_bits[*i as usize])
-            .collect();
-=======
-            .map(|i| input_bits[*i as usize])
-            .collect()
-    }
->>>>>>> a231f62e
-
-    fn pack_hash_inputs(&self, permuted_inputs: Vec<bool>) -> Vec<u64> {
+            .collect::<Vec<_>>();
+
         // Pack inputs into integers of `num_filter_inputs` bits
         // (LITTLE endian order)
-        permuted_inputs
+        permuted_bits
             .chunks_exact(self.num_filter_inputs)
             .map(|chunk| {
                 chunk
@@ -174,7 +159,6 @@
             .collect()
     }
 
-<<<<<<< HEAD
     /// Computes the bloom filter response for the given index.
     ///
     /// The index is hashed, split into multiple array indices.
@@ -190,34 +174,6 @@
                     % self.num_filter_entries)
                     .try_into()
                     .unwrap()
-=======
-    pub fn predict(&self, image: &Array2<u8>) -> Vec<u32> {
-        let input_bits = self.encode_image(image);
-        let permuted_inputs = self.compute_permuted_inputs(input_bits);
-        let hash_inputs = self.pack_hash_inputs(permuted_inputs);
-        // This asserts that the number of filter inputs does not exceed the number of bits in a u64
-        assert_eq!(hash_inputs.len(), self.bloom_filters.shape()[1]);
-
-        // Hash
-        let hash_outputs: Vec<BigUint> = hash_inputs
-            .into_iter()
-            .map(|x| self.mish_mash_hash(x))
-            .collect();
-        assert_eq!(hash_outputs.len(), self.bloom_filters.shape()[1]);
-
-        // Split hashes
-        let bloom_indices: Vec<Vec<usize>> = hash_outputs
-            .into_iter()
-            .map(|h| {
-                (0..self.num_filter_hashes)
-                    .map(|i| {
-                        ((&h / BigUint::from(self.num_filter_entries).pow(i as u32))
-                            % self.num_filter_entries)
-                            .try_into()
-                            .unwrap()
-                    })
-                    .collect()
->>>>>>> a231f62e
             })
             .collect();
 
@@ -235,7 +191,6 @@
                 filter_indices
                     .iter()
                     .enumerate()
-<<<<<<< HEAD
                     .map(|(index_of_filter, index_into_filter)| {
                         let bloom_filter_array = self
                             .bloom_filters
@@ -243,25 +198,14 @@
                             .to_slice()
                             .unwrap();
                         self.bloom_filter_lookup(bloom_filter_array, *index_into_filter) as u64
-=======
-                    .map(|(input_index, indices)| {
-                        indices
-                            .iter()
-                            .map(|i| self.bloom_filters[(c, input_index, *i)])
-                            .all(|b| b) as u32
->>>>>>> a231f62e
                     })
                     .sum()
             })
             .collect()
     }
 
-<<<<<<< HEAD
     /// Returns the Halo2 circuit corresponding to this WNN.
-    fn get_circuit(&self, hash_inputs: Vec<u64>) -> WnnCircuit<Fp> {
-=======
-    fn get_circuit(&self, image: Array2<u8>) -> WnnCircuit<Fp> {
->>>>>>> a231f62e
+    fn get_circuit(&self, image: &Array2<u8>) -> WnnCircuit<Fp> {
         let params = WnnCircuitParams {
             p: self.p,
             l: self.num_filter_hashes * (self.num_filter_entries as f32).log2() as usize,
@@ -270,7 +214,7 @@
             bits_per_filter: self.num_filter_inputs,
         };
         WnnCircuit::new(
-            image,
+            image.clone(),
             self.bloom_filters.clone(),
             self.binarization_thresholds.clone(),
             self.input_permutation.clone(),
@@ -280,17 +224,14 @@
 
     /// Check that the circuit is satisfied for the given image.
     pub fn mock_proof(&self, image: &Array2<u8>, k: u32) {
-<<<<<<< HEAD
         let hash_inputs = self.encode_image(image);
-=======
->>>>>>> a231f62e
         let outputs: Vec<Fp> = self
             .predict(image)
             .into_iter()
             .map(|o| Fp::from(o as u64))
             .collect();
 
-        let circuit = self.get_circuit(image.clone());
+        let circuit = self.get_circuit(image);
 
         let prover = MockProver::run(k, &circuit, vec![outputs]).unwrap();
         prover.assert_satisfied();
@@ -311,15 +252,7 @@
     /// The verification key can be accessed via `pk.get_vk()`.
     pub fn generate_proving_key(&self, kzg_params: &ParamsKZG<Bn256>) -> ProvingKey<G1Affine> {
         // They keys should not depend on the input, so we're generating a dummy input here
-<<<<<<< HEAD
-        let dummy_inputs = self.encode_image(&Array2::zeros(self.img_shape()));
-=======
-        let width = self.binarization_thresholds.shape()[0];
-        let height = self.binarization_thresholds.shape()[1];
-        let dummy_image = Array2::zeros((width, height));
->>>>>>> a231f62e
-
-        let circuit = self.get_circuit(dummy_image);
+        let circuit = self.get_circuit(&Array2::zeros(self.img_shape()));
 
         let vk = keygen_vk(kzg_params, &circuit).expect("keygen_vk should not fail");
 
@@ -333,17 +266,14 @@
         kzg_params: &ParamsKZG<Bn256>,
         image: &Array2<u8>,
     ) -> (Vec<u8>, Vec<Fp>) {
-<<<<<<< HEAD
         let hash_inputs = self.encode_image(image);
-=======
->>>>>>> a231f62e
         let outputs: Vec<Fp> = self
             .predict(image)
             .iter()
             .map(|o| Fp::from(*o as u64))
             .collect();
 
-        let circuit = self.get_circuit(image.clone());
+        let circuit = self.get_circuit(image);
 
         let mut transcript: Blake2bWrite<Vec<u8>, G1Affine, Challenge255<G1Affine>> =
             Blake2bWrite::<_, _, Challenge255<_>>::init(vec![]);
