use std::time::Instant;

use halo2_proofs::{
    dev::MockProver,
    plonk::{create_proof, keygen_pk, keygen_vk, verify_proof},
    poly::{
        commitment::ParamsProver,
        kzg::{
            commitment::{KZGCommitmentScheme, ParamsKZG},
            multiopen::{ProverGWC, VerifierGWC},
            strategy::SingleStrategy,
        },
    },
    transcript::{
        Blake2bRead, Blake2bWrite, Challenge255, TranscriptReadBuffer, TranscriptWriterBuffer,
    },
};
use ndarray::{Array1, Array2, Array3};

use halo2_proofs::halo2curves::bn256::{Bn256, Fr as Fp, G1Affine};
use num_bigint::BigUint;
use rand_core::OsRng;

use crate::gadgets::wnn::{WnnCircuit, WnnCircuitParams};

<<<<<<< HEAD
pub struct Wnn<
    const P: u64,
    const L: usize,
    const N_HASHES: usize,
    const BITS_PER_HASH: usize,
    const BITS_PER_FILTER: usize,
> {
=======
pub struct Wnn {
>>>>>>> 9c32dcad
    num_classes: usize,
    num_filter_entries: usize,
    num_filter_hashes: usize,
    num_filter_inputs: usize,
    p: u64,

    /// Bloom filter array, shape (num_classes, num_inputs * bits_per_input / num_filter_inputs, num_filter_entries)
    bloom_filters: Array3<bool>,
    /// Permutation of input bits, shape (num_inputs * bits_per_input)
    input_permutation: Array1<u64>,
    /// Thresholds for pixels, shape (width, height, bits_per_input)
    binarization_thresholds: Array3<f32>,
}

<<<<<<< HEAD
impl<
        const P: u64,
        const L: usize,
        const N_HASHES: usize,
        const BITS_PER_HASH: usize,
        const BITS_PER_FILTER: usize,
    > Wnn<P, L, N_HASHES, BITS_PER_HASH, BITS_PER_FILTER>
{
=======
impl Wnn {
>>>>>>> 9c32dcad
    pub fn new(
        num_classes: usize,
        num_filter_entries: usize,
        num_filter_hashes: usize,
        num_filter_inputs: usize,
        p: u64,

        bloom_filters: Array3<bool>,
        input_order: Array1<u64>,
        binarization_thresholds: Array3<f32>,
    ) -> Self {
        Self {
            num_classes,
            num_filter_entries,
            num_filter_hashes,
            num_filter_inputs,
            p,
            bloom_filters,
            input_permutation: input_order,
            binarization_thresholds,
        }
    }

    pub fn num_input_bits(&self) -> usize {
        self.input_permutation.len()
    }

    pub fn encode_image(&self, image: &Array2<u8>) -> Vec<bool> {
        let (width, height) = (image.shape()[0], image.shape()[1]);

        let mut image_bits = vec![];

        for b in 0..self.binarization_thresholds.shape()[2] {
            for i in 0..width {
                for j in 0..height {
                    image_bits
                        .push(image[(i, j)] as f32 >= self.binarization_thresholds[(i, j, b)]);
                }
            }
        }

        image_bits
    }

    fn mish_mash_hash(&self, x: u64) -> BigUint {
        let x = BigUint::from(x);
        let modulus = BigUint::from(self.num_filter_entries).pow(self.num_filter_hashes as u32);
        ((&x * &x * &x) % self.p) % modulus
    }

    fn compute_hash_inputs(&self, input_bits: Vec<bool>) -> Vec<u64> {
        assert_eq!(input_bits.len(), self.input_permutation.shape()[0]);

        // Permute inputs
        let inputs_permuted: Vec<bool> = self
            .input_permutation
            .iter()
            .map(|i| input_bits[*i as usize])
            .collect();

        // Pack inputs into integers of `num_filter_inputs` bits
        // (LITTLE endian order)
        inputs_permuted
            .chunks_exact(self.num_filter_inputs)
            .map(|chunk| {
                chunk
                    .iter()
                    .rev()
                    .fold(0, |acc, b| (acc << 1) + (*b as u64))
            })
            .collect()
    }

    pub fn predict(&self, image: &Array2<u8>) -> Vec<u32> {
        let input_bits = self.encode_image(image);
        let hash_inputs = self.compute_hash_inputs(input_bits);
        // This asserts that the number of filter inputs does not exceed the number of bits in a u64
        assert_eq!(hash_inputs.len(), self.bloom_filters.shape()[1]);

        // Hash
        let hash_outputs: Vec<BigUint> = hash_inputs
            .into_iter()
            .map(|x| self.mish_mash_hash(x))
            .collect();
        assert_eq!(hash_outputs.len(), self.bloom_filters.shape()[1]);

        // Split hashes
        let bloom_indices: Vec<Vec<usize>> = hash_outputs
            .into_iter()
            .map(|h| {
                (0..self.num_filter_hashes)
                    .map(|i| {
                        ((&h / BigUint::from(self.num_filter_entries).pow(i as u32))
                            % self.num_filter_entries)
                            .try_into()
                            .unwrap()
                    })
                    .collect()
            })
            .collect();
        assert_eq!(bloom_indices.len(), self.bloom_filters.shape()[1]);

        // Look up bloom filters
        (0..self.num_classes)
            .map(|c| {
                bloom_indices
                    .iter()
                    .enumerate()
                    .map(|(input_index, indices)| {
                        indices
                            .iter()
                            .map(|i| self.bloom_filters[(c, input_index, *i)])
                            .fold(true, |acc, b| acc && b) as u32
                    })
                    .sum::<u32>()
            })
            .collect::<Vec<_>>()
    }

<<<<<<< HEAD
    fn get_circuit(
        &self,
        hash_inputs: Vec<u64>,
    ) -> WnnCircuit<Fp, P, L, N_HASHES, BITS_PER_HASH, BITS_PER_FILTER> {
        assert_eq!(self.p, P);
        assert_eq!(self.num_filter_entries, 1 << BITS_PER_FILTER);
        assert_eq!(self.num_filter_hashes, N_HASHES);
        WnnCircuit::new(hash_inputs, self.bloom_filters.clone())
=======
    fn get_circuit(&self, hash_inputs: Vec<u64>) -> WnnCircuit<Fp> {
        let params = WnnCircuitParams {
            p: self.p,
            l: self.num_filter_hashes * (self.num_filter_entries as f32).log2() as usize,
            n_hashes: self.num_filter_hashes,
            bits_per_hash: (self.num_filter_entries as f32).log2() as usize,
        };
        WnnCircuit::new(hash_inputs, self.bloom_filters.clone(), params)
>>>>>>> 9c32dcad
    }

    pub fn mock_proof(&self, image: &Array2<u8>, k: u32) {
        let input_bits = self.encode_image(image);
        let hash_inputs = self.compute_hash_inputs(input_bits.clone());
        let outputs: Vec<Fp> = self
            .predict(image)
            .iter()
            .map(|o| Fp::from(*o as u64))
            .collect();

        let circuit = self.get_circuit(hash_inputs);

        let prover = MockProver::run(k, &circuit, vec![outputs.clone()]).unwrap();
        prover.assert_satisfied();

        println!("Valid!");
        // Plot with smaller k. This won't fit the bloom filter table but everything else will be readable
        circuit.plot("real_wnn_layout.png", 11);
    }

    pub fn proof_and_verify(&self, image: &Array2<u8>, k: u32) {
        let input_bits = self.encode_image(image);
        let hash_inputs = self.compute_hash_inputs(input_bits.clone());
        let outputs: Vec<Fp> = self
            .predict(image)
            .iter()
            .map(|o| Fp::from(*o as u64))
            .collect();

        let circuit = self.get_circuit(hash_inputs);

        println!("Key gen...");
        let start = Instant::now();

        let params: ParamsKZG<Bn256> = ParamsKZG::new(k);
        let vk = keygen_vk(&params, &circuit).expect("keygen_vk should not fail");
        let pk = keygen_pk(&params, vk, &circuit).expect("keygen_pk should not fail");

        let duration = start.elapsed();
        println!("Took: {:?}", duration);

        println!("Proving...");
        let start = Instant::now();

        let mut transcript: Blake2bWrite<Vec<u8>, G1Affine, Challenge255<G1Affine>> =
            Blake2bWrite::<_, _, Challenge255<_>>::init(vec![]);
        create_proof::<KZGCommitmentScheme<Bn256>, ProverGWC<Bn256>, _, _, _, _>(
            &params,
            &pk,
            &[circuit],
            &[&[outputs.as_ref()]],
            OsRng,
            &mut transcript,
        )
        .unwrap();
        let proof = transcript.finalize();

        let duration = start.elapsed();
        println!("Took: {:?}", duration);

        println!("Verifying...");
        let start = Instant::now();

        let transcript = Blake2bRead::<_, _, Challenge255<_>>::init(&proof[..]);
        let strategy = SingleStrategy::new(&params);
        verify_proof::<_, VerifierGWC<Bn256>, _, _, _>(
            &params,
            pk.get_vk(),
            strategy.clone(),
            &[&[outputs.as_ref()]],
            &mut transcript.clone(),
        )
        .unwrap();

        let duration = start.elapsed();
        println!("Took: {:?}", duration);

        println!("Done!");
    }
}<|MERGE_RESOLUTION|>--- conflicted
+++ resolved
@@ -23,17 +23,7 @@
 
 use crate::gadgets::wnn::{WnnCircuit, WnnCircuitParams};
 
-<<<<<<< HEAD
-pub struct Wnn<
-    const P: u64,
-    const L: usize,
-    const N_HASHES: usize,
-    const BITS_PER_HASH: usize,
-    const BITS_PER_FILTER: usize,
-> {
-=======
 pub struct Wnn {
->>>>>>> 9c32dcad
     num_classes: usize,
     num_filter_entries: usize,
     num_filter_hashes: usize,
@@ -48,18 +38,7 @@
     binarization_thresholds: Array3<f32>,
 }
 
-<<<<<<< HEAD
-impl<
-        const P: u64,
-        const L: usize,
-        const N_HASHES: usize,
-        const BITS_PER_HASH: usize,
-        const BITS_PER_FILTER: usize,
-    > Wnn<P, L, N_HASHES, BITS_PER_HASH, BITS_PER_FILTER>
-{
-=======
 impl Wnn {
->>>>>>> 9c32dcad
     pub fn new(
         num_classes: usize,
         num_filter_entries: usize,
@@ -179,25 +158,15 @@
             .collect::<Vec<_>>()
     }
 
-<<<<<<< HEAD
-    fn get_circuit(
-        &self,
-        hash_inputs: Vec<u64>,
-    ) -> WnnCircuit<Fp, P, L, N_HASHES, BITS_PER_HASH, BITS_PER_FILTER> {
-        assert_eq!(self.p, P);
-        assert_eq!(self.num_filter_entries, 1 << BITS_PER_FILTER);
-        assert_eq!(self.num_filter_hashes, N_HASHES);
-        WnnCircuit::new(hash_inputs, self.bloom_filters.clone())
-=======
     fn get_circuit(&self, hash_inputs: Vec<u64>) -> WnnCircuit<Fp> {
         let params = WnnCircuitParams {
             p: self.p,
             l: self.num_filter_hashes * (self.num_filter_entries as f32).log2() as usize,
             n_hashes: self.num_filter_hashes,
             bits_per_hash: (self.num_filter_entries as f32).log2() as usize,
+            bits_per_filter: self.num_filter_inputs,
         };
         WnnCircuit::new(hash_inputs, self.bloom_filters.clone(), params)
->>>>>>> 9c32dcad
     }
 
     pub fn mock_proof(&self, image: &Array2<u8>, k: u32) {
