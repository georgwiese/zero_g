use std::time::Instant;

use halo2_proofs::{
    dev::MockProver,
    plonk::{create_proof, keygen_pk, keygen_vk, verify_proof, ProvingKey, VerifyingKey},
    poly::{
        commitment::ParamsProver,
        kzg::{
            commitment::{KZGCommitmentScheme, ParamsKZG},
            multiopen::{ProverGWC, VerifierGWC},
            strategy::SingleStrategy,
        },
    },
    transcript::{
        Blake2bRead, Blake2bWrite, Challenge255, TranscriptReadBuffer, TranscriptWriterBuffer,
    },
};
use ndarray::{Array1, Array2, Array3};

use halo2_proofs::halo2curves::bn256::{Bn256, Fr as Fp, G1Affine};
use num_bigint::BigUint;
use rand_core::OsRng;

use crate::gadgets::wnn::{WnnCircuit, WnnCircuitParams};

pub struct Wnn {
    num_classes: usize,
    num_filter_entries: usize,
    num_filter_hashes: usize,
    num_filter_inputs: usize,
    p: u64,

    /// Bloom filter array, shape (num_classes, num_inputs * bits_per_input / num_filter_inputs, num_filter_entries)
    bloom_filters: Array3<bool>,
    /// Permutation of input bits, shape (num_inputs * bits_per_input)
    input_permutation: Array1<u64>,
    /// Thresholds for pixels, shape (width, height, bits_per_input)
    /// The numbers are in the range [0, 256].
    binarization_thresholds: Array3<u16>,
}

/// Implementation of a [BTHOWeN](https://arxiv.org/abs/2203.01479)-style weightless neural network (WNN).
///
/// Implements model inference and proof of inference.
///
/// # Example
/// ```
/// use zero_g::io::{image::load_image, model::load_wnn};
/// use halo2_proofs::poly::{
///     commitment::ParamsProver, kzg::commitment::ParamsKZG,
/// };
/// use std::path::Path;
///
/// let img = load_image(&Path::new("benches/example_image_7.png")).unwrap();
/// let wnn = load_wnn(&Path::new("models/model_28input_256entry_1hash_1bpi.pickle.hdf5")).unwrap();
/// let k = 12;
///
/// // Asserts that all constraints are satisfied
/// wnn.mock_proof(&img, k);
///
/// // Generate keys
/// let kzg_params = ParamsKZG::new(k);
/// let pk = wnn.generate_proving_key(&kzg_params);
///
/// // Generate proof
/// let (proof, outputs) = wnn.proof(&pk, &kzg_params, &img);
///
/// // Verify proof
/// wnn.verify_proof(&proof, &kzg_params, pk.get_vk(), &outputs);
/// ```
impl Wnn {
    #[allow(clippy::too_many_arguments)]
    pub fn new(
        num_classes: usize,
        num_filter_entries: usize,
        num_filter_hashes: usize,
        num_filter_inputs: usize,
        p: u64,

        bloom_filters: Array3<bool>,
        input_order: Array1<u64>,
        binarization_thresholds: Array3<u16>,
    ) -> Self {
        Self {
            num_classes,
            num_filter_entries,
            num_filter_hashes,
            num_filter_inputs,
            p,
            bloom_filters,
            input_permutation: input_order,
            binarization_thresholds,
        }
    }

    pub fn num_input_bits(&self) -> usize {
        self.input_permutation.len()
    }

    pub fn encode_image(&self, image: &Array2<u8>) -> Vec<bool> {
        let (width, height) = (image.shape()[0], image.shape()[1]);

        let mut image_bits = vec![];

        for b in 0..self.binarization_thresholds.shape()[2] {
            for i in 0..width {
                for j in 0..height {
                    image_bits
                        .push(image[(i, j)] as u16 >= self.binarization_thresholds[(i, j, b)]);
                }
            }
        }

        image_bits
    }

    fn mish_mash_hash(&self, x: u64) -> BigUint {
        let x = BigUint::from(x);
        let modulus = BigUint::from(self.num_filter_entries).pow(self.num_filter_hashes as u32);
        ((&x * &x * &x) % self.p) % modulus
    }

    fn compute_permuted_inputs(&self, input_bits: Vec<bool>) -> Vec<bool> {
        assert_eq!(input_bits.len(), self.input_permutation.shape()[0]);

        // Permute inputs
        self.input_permutation
            .iter()
            .map(|i| input_bits[*i as usize])
            .collect()
    }

    fn pack_hash_inputs(&self, permuted_inputs: Vec<bool>) -> Vec<u64> {
        // Pack inputs into integers of `num_filter_inputs` bits
        // (LITTLE endian order)
        permuted_inputs
            .chunks_exact(self.num_filter_inputs)
            .map(|chunk| {
                chunk
                    .iter()
                    .rev()
                    .fold(0, |acc, b| (acc << 1) + (*b as u64))
            })
            .collect()
    }

    pub fn predict(&self, image: &Array2<u8>) -> Vec<u32> {
        let input_bits = self.encode_image(image);
        let permuted_inputs = self.compute_permuted_inputs(input_bits);
        let hash_inputs = self.pack_hash_inputs(permuted_inputs);
        // This asserts that the number of filter inputs does not exceed the number of bits in a u64
        assert_eq!(hash_inputs.len(), self.bloom_filters.shape()[1]);

        // Hash
        let hash_outputs: Vec<BigUint> = hash_inputs
            .into_iter()
            .map(|x| self.mish_mash_hash(x))
            .collect();
        assert_eq!(hash_outputs.len(), self.bloom_filters.shape()[1]);

        // Split hashes
        let bloom_indices: Vec<Vec<usize>> = hash_outputs
            .into_iter()
            .map(|h| {
                (0..self.num_filter_hashes)
                    .map(|i| {
                        ((&h / BigUint::from(self.num_filter_entries).pow(i as u32))
                            % self.num_filter_entries)
                            .try_into()
                            .unwrap()
                    })
                    .collect()
            })
            .collect();
        assert_eq!(bloom_indices.len(), self.bloom_filters.shape()[1]);

        // Look up bloom filters
        (0..self.num_classes)
            .map(|c| {
                bloom_indices
                    .iter()
                    .enumerate()
                    .map(|(input_index, indices)| {
                        indices
                            .iter()
                            .map(|i| self.bloom_filters[(c, input_index, *i)])
                            .all(|b| b) as u32
                    })
                    .sum::<u32>()
            })
            .collect::<Vec<_>>()
    }

    fn get_circuit(&self, image: Array2<u8>) -> WnnCircuit<Fp> {
        let params = WnnCircuitParams {
            p: self.p,
            l: self.num_filter_hashes * (self.num_filter_entries as f32).log2() as usize,
            n_hashes: self.num_filter_hashes,
            bits_per_hash: (self.num_filter_entries as f32).log2() as usize,
            bits_per_filter: self.num_filter_inputs,
        };
        WnnCircuit::new(
            image,
            self.bloom_filters.clone(),
            self.binarization_thresholds.clone(),
            self.input_permutation.clone(),
            params,
        )
    }

    pub fn mock_proof(&self, image: &Array2<u8>, k: u32) {
<<<<<<< HEAD
        let input_bits = self.encode_image(image);
        let hash_inputs = self.compute_hash_inputs(input_bits);
=======
>>>>>>> fc49e0e6
        let outputs: Vec<Fp> = self
            .predict(image)
            .iter()
            .map(|o| Fp::from(*o as u64))
            .collect();

        let circuit = self.get_circuit(image.clone());

        let prover = MockProver::run(k, &circuit, vec![outputs]).unwrap();
        prover.assert_satisfied();

        println!("Valid!");
        circuit.plot("real_wnn_layout.png", k);
    }

    /// Generate a proving key and verification key.
    ///
    /// The verification key can be accessed via `pk.get_vk()`.
    pub fn generate_proving_key(&self, kzg_params: &ParamsKZG<Bn256>) -> ProvingKey<G1Affine> {
        // They keys should not depend on the input, so we're generating a dummy input here
        let width = self.binarization_thresholds.shape()[0];
        let height = self.binarization_thresholds.shape()[1];
        let dummy_image = Array2::zeros((width, height));

        let circuit = self.get_circuit(dummy_image);

        let vk = keygen_vk(kzg_params, &circuit).expect("keygen_vk should not fail");

        keygen_pk(kzg_params, vk, &circuit).expect("keygen_pk should not fail")
    }

    /// Generate a proof for the given image.
    pub fn proof(
        &self,
        pk: &ProvingKey<G1Affine>,
        kzg_params: &ParamsKZG<Bn256>,
        image: &Array2<u8>,
    ) -> (Vec<u8>, Vec<Fp>) {
<<<<<<< HEAD
        let input_bits = self.encode_image(image);
        let hash_inputs = self.compute_hash_inputs(input_bits);
=======
>>>>>>> fc49e0e6
        let outputs: Vec<Fp> = self
            .predict(image)
            .iter()
            .map(|o| Fp::from(*o as u64))
            .collect();

        let circuit = self.get_circuit(image.clone());

        let mut transcript: Blake2bWrite<Vec<u8>, G1Affine, Challenge255<G1Affine>> =
            Blake2bWrite::<_, _, Challenge255<_>>::init(vec![]);
        create_proof::<KZGCommitmentScheme<Bn256>, ProverGWC<Bn256>, _, _, _, _>(
            kzg_params,
            pk,
            &[circuit],
            &[&[outputs.as_ref()]],
            OsRng,
            &mut transcript,
        )
        .unwrap();
        let proof = transcript.finalize();
        (proof, outputs)
    }

    /// Verify the given proof.
    pub fn verify_proof(
        &self,
        proof: &[u8],
        kzg_params: &ParamsKZG<Bn256>,
        vk: &VerifyingKey<G1Affine>,
        outputs: &Vec<Fp>,
    ) {
        let transcript = Blake2bRead::<_, _, Challenge255<_>>::init(proof);
        let strategy = SingleStrategy::new(kzg_params);
        verify_proof::<_, VerifierGWC<Bn256>, _, _, _>(
            kzg_params,
            vk,
            strategy.clone(),
            &[&[outputs.as_ref()]],
            &mut transcript.clone(),
        )
        .unwrap();
    }

    pub fn proof_and_verify(&self, image: &Array2<u8>, k: u32) {
        println!("Key gen...");
        let start = Instant::now();

        let kzg_params = ParamsKZG::new(k);
        let pk = self.generate_proving_key(&kzg_params);

        let duration = start.elapsed();
        println!("Took: {:?}", duration);

        println!("Proving...");
        let start = Instant::now();

        let (proof, outputs) = self.proof(&pk, &kzg_params, image);

        let duration = start.elapsed();
        println!("Took: {:?}", duration);

        println!("Verifying...");
        let start = Instant::now();

        self.verify_proof(&proof, &kzg_params, pk.get_vk(), &outputs);

        let duration = start.elapsed();
        println!("Took: {:?}", duration);

        println!("Done!");
    }
}<|MERGE_RESOLUTION|>--- conflicted
+++ resolved
@@ -209,11 +209,6 @@
     }
 
     pub fn mock_proof(&self, image: &Array2<u8>, k: u32) {
-<<<<<<< HEAD
-        let input_bits = self.encode_image(image);
-        let hash_inputs = self.compute_hash_inputs(input_bits);
-=======
->>>>>>> fc49e0e6
         let outputs: Vec<Fp> = self
             .predict(image)
             .iter()
@@ -252,11 +247,6 @@
         kzg_params: &ParamsKZG<Bn256>,
         image: &Array2<u8>,
     ) -> (Vec<u8>, Vec<Fp>) {
-<<<<<<< HEAD
-        let input_bits = self.encode_image(image);
-        let hash_inputs = self.compute_hash_inputs(input_bits);
-=======
->>>>>>> fc49e0e6
         let outputs: Vec<Fp> = self
             .predict(image)
             .iter()
