--- conflicted
+++ resolved
@@ -1,11 +1,5 @@
-<<<<<<< HEAD
-mod bloom_filter;
-mod hash;
-mod response_accumulator;
-mod range_check;
-=======
 pub mod bloom_filter;
 pub mod hash;
 pub mod response_accumulator;
->>>>>>> 9c32dcad
+mod range_check;
 pub mod wnn;