use std::marker::PhantomData;

use ff::PrimeFieldBits;
use halo2_proofs::{
    circuit::{AssignedCell, Layouter, SimpleFloorPlanner},
    plonk::{Advice, Circuit, Column, ConstraintSystem, Error, Instance},
};
use ndarray::{array, Array1, Array2, Array3};

use crate::gadgets::{
    bits2num::{Bits2NumChip, Bits2NumChipConfig, Bits2NumInstruction},
    bloom_filter::{BloomFilterChip, BloomFilterChipConfig},
    bloom_filter::{BloomFilterConfig, BloomFilterInstructions},
    hash::{HashChip, HashConfig, HashInstructions},
    range_check::RangeCheckConfig,
    response_accumulator::ResponseAccumulatorInstructions,
};
use crate::gadgets::{
    hash::HashFunctionConfig,
    response_accumulator::{ResponseAccumulatorChip, ResponseAccumulatorChipConfig},
};

use super::encode_image::{EncodeImageChip, EncodeImageChipConfig, EncodeImageInstructions};

pub trait WnnInstructions<F: PrimeFieldBits> {
    /// Given an input vector, predicts the score for each class.
    fn predict(
        &self,
        layouter: impl Layouter<F>,
        image: &Array2<u8>,
    ) -> Result<Vec<AssignedCell<F, F>>, Error>;
}

#[derive(Debug, Clone)]
struct WnnConfig {
    hash_function_config: HashFunctionConfig,
    bloom_filter_config: BloomFilterConfig,
}

#[derive(Clone, Debug)]
pub struct WnnChipConfig<F: PrimeFieldBits> {
    encode_image_chip_config: EncodeImageChipConfig,
    bit2num_chip_config: Bits2NumChipConfig,
    hash_chip_config: HashConfig<F>,
    bloom_filter_chip_config: BloomFilterChipConfig,
    response_accumulator_chip_config: ResponseAccumulatorChipConfig,
<<<<<<< HEAD
=======
    bits2num_chip_config: Bits2NumChipConfig,
    input: Column<Advice>,
>>>>>>> 622c35fd
}

/// Implements a BTHOWeN- style weightless neural network.
///
/// This happens in the following steps:
/// 1. The [`EncodeImageChip`] is used to binarize the input image.
/// 2. The input bits are permuted.
/// 3. The [`Bits2NumChip`] is used to convert the bits to numbers.
/// 4. The [`HashChip`] hash the wach number.
/// 5. The [`BloomFilterChip`] is used to look up the bloom filter responses
///    (for each input and each class).
/// 6. The [`ResponseAccumulatorChip`] is used to accumulate the responses.
struct WnnChip<F: PrimeFieldBits> {
    encode_image_chip: EncodeImageChip<F>,
    bits2num_chip: Bits2NumChip<F>,
    hash_chip: HashChip<F>,
    bloom_filter_chip: BloomFilterChip<F>,
    response_accumulator_chip: ResponseAccumulatorChip<F>,

    input_permutation: Array1<u64>,

    config: WnnChipConfig<F>,

    n_classes: usize,
    n_inputs: usize,
}

impl<F: PrimeFieldBits> WnnChip<F> {
    fn construct(
        config: WnnChipConfig<F>,
        bloom_filter_arrays: Array3<bool>,
        binarization_thresholds: Array3<u16>,
        input_permutation: Array1<u64>,
    ) -> Self {
        let shape = bloom_filter_arrays.shape();
        let n_classes = shape[0];
        let n_inputs = shape[1];
        let n_filters = shape[2];

        // Flatten array: from shape (C, N, B) to (C * N, B)
        let bloom_filter_arrays_flat = bloom_filter_arrays
            .into_shape((n_classes * n_inputs, n_filters))
            .unwrap();

<<<<<<< HEAD
        let encode_image_chip = EncodeImageChip::construct(
            config.encode_image_chip_config.clone(),
            binarization_thresholds,
        );
        let bits2num_chip = Bits2NumChip::construct(config.bit2num_chip_config.clone());
=======
        let bits2num_chip = Bits2NumChip::construct(config.bits2num_chip_config.clone());
>>>>>>> 622c35fd
        let hash_chip = HashChip::construct(config.hash_chip_config.clone());
        let bloom_filter_chip = BloomFilterChip::construct(
            config.bloom_filter_chip_config.clone(),
            &bloom_filter_arrays_flat,
        );
        let response_accumulator_chip =
            ResponseAccumulatorChip::construct(config.response_accumulator_chip_config.clone());

        WnnChip {
            encode_image_chip,
            bits2num_chip,
            hash_chip,
            bloom_filter_chip,
            response_accumulator_chip,

            input_permutation,

            config,

            n_classes,
            n_inputs,
        }
    }

    fn configure(
        meta: &mut ConstraintSystem<F>,
        advice_columns: [Column<Advice>; 6],
        wnn_config: WnnConfig,
    ) -> WnnChipConfig<F> {
        let bloom_filter_chip_config = BloomFilterChip::configure(
            meta,
            advice_columns,
            wnn_config.bloom_filter_config.clone(),
        );
        let encode_image_chip_config = EncodeImageChip::configure(
            meta,
            advice_columns[0],
            advice_columns[1],
            advice_columns[2],
            advice_columns[3],
            // Re-use byte column of the bloom filter
            bloom_filter_chip_config.byte_column,
        );
        let lookup_range_check_config = RangeCheckConfig::configure(
            meta,
            advice_columns[5],
            // Re-use byte column of the bloom filter
            bloom_filter_chip_config.byte_column,
        );
        let hash_chip_config = HashChip::configure(
            meta,
            advice_columns[0],
            advice_columns[1],
            advice_columns[2],
            advice_columns[3],
            advice_columns[4],
            lookup_range_check_config,
            wnn_config.hash_function_config.clone(),
        );
        let response_accumulator_chip_config =
            ResponseAccumulatorChip::configure(meta, advice_columns[0..5].try_into().unwrap());

<<<<<<< HEAD
        let bit2num_chip_config =
            Bits2NumChip::configure(meta, advice_columns[4], advice_columns[5]);
=======
        let bits2num_chip_config =
            Bits2NumChip::configure(meta, advice_columns[1], advice_columns[5]);
>>>>>>> 622c35fd

        WnnChipConfig {
            encode_image_chip_config,
            hash_chip_config,
            bloom_filter_chip_config,
            response_accumulator_chip_config,
<<<<<<< HEAD
            bit2num_chip_config,
=======
            bits2num_chip_config,
            input: advice_columns[0],
>>>>>>> 622c35fd
        }
    }

    pub fn load(&mut self, layouter: &mut impl Layouter<F>) -> Result<(), Error> {
        self.bloom_filter_chip.load(layouter)
    }
}

impl<F: PrimeFieldBits> WnnInstructions<F> for WnnChip<F> {
    fn predict(
        &self,
        mut layouter: impl Layouter<F>,
        image: &Array2<u8>,
    ) -> Result<Vec<AssignedCell<F, F>>, Error> {
        let bit_cells = self
            .encode_image_chip
            .encode_image(layouter.namespace(|| "encode image"), image)?;

        // Permute input bits
        let permuted_inputs = self
            .input_permutation
            .iter()
            .map(|i| bit_cells[*i as usize].clone())
            .collect::<Vec<_>>();

        let num_bit_size = self.config.hash_chip_config.hash_function_config.n_bits;

        // Convert the input bits to a group of field element that can be hashed
        let joint_inputs = permuted_inputs
            .chunks_exact(num_bit_size)
            .map(|chunk| {
                self.bits2num_chip
                    .convert_le(&mut layouter, Vec::from(chunk))
            })
            .collect::<Result<Vec<_>, _>>()?;

        assert_eq!(self.n_inputs, joint_inputs.len());

        let hashes = joint_inputs
            .into_iter()
            .map(|hash_input| {
                self.hash_chip
                    .hash(layouter.namespace(|| "hash"), hash_input)
            })
            .collect::<Result<Vec<_>, _>>()?;

        let mut responses = vec![];
        for c in 0..self.n_classes {
            responses.push(Vec::new());
            for (i, hash) in hashes.clone().into_iter().enumerate() {
                let array_index = c * hashes.len() + i;
                responses[c].push(self.bloom_filter_chip.bloom_lookup(
                    &mut layouter,
                    hash,
                    F::from(array_index as u64),
                )?);
            }
        }

        responses
            .iter()
            .map(|class_responses| {
                self.response_accumulator_chip
                    .accumulate_responses(&mut layouter, class_responses)
            })
            .collect::<Result<Vec<_>, _>>()
    }
}

#[derive(Debug, Clone)]
pub struct WnnCircuitConfig<F: PrimeFieldBits> {
    wnn_chip_config: WnnChipConfig<F>,
    instance_column: Column<Instance>,
}

#[derive(Clone)]
pub struct WnnCircuitParams {
    pub p: u64,
    pub l: usize,
    pub n_hashes: usize,
    pub bits_per_hash: usize,
    pub bits_per_filter: usize,
}

pub struct WnnCircuit<F: PrimeFieldBits> {
    image: Array2<u8>,
    bloom_filter_arrays: Array3<bool>,
    binarization_thresholds: Array3<u16>,
    input_permutation: Array1<u64>,
    params: WnnCircuitParams,
    _marker: PhantomData<F>,
}

impl<F: PrimeFieldBits> WnnCircuit<F> {
    pub fn new(
        image: Array2<u8>,
        bloom_filter_arrays: Array3<bool>,
        binarization_thresholds: Array3<u16>,
        input_permutation: Array1<u64>,
        params: WnnCircuitParams,
    ) -> Self {
        Self {
            image,
            bloom_filter_arrays,
            binarization_thresholds,
            input_permutation,
            params,
            _marker: PhantomData,
        }
    }

    pub fn plot(&self, filename: &str, k: u32) {
        use plotters::prelude::*;

        let root = BitMapBackend::new(filename, (1024, 1 << (k + 3))).into_drawing_area();
        root.fill(&WHITE).unwrap();
        let root = root.titled("WNN Layout", ("sans-serif", 60)).unwrap();
        halo2_proofs::dev::CircuitLayout::default()
            .show_labels(true)
            .render(k, self, &root)
            .unwrap();
    }
}

impl Default for WnnCircuitParams {
    fn default() -> Self {
        unimplemented!("Parameters have to be specified manually!")
    }
}

impl<F: PrimeFieldBits> Circuit<F> for WnnCircuit<F> {
    type Config = WnnCircuitConfig<F>;
    type FloorPlanner = SimpleFloorPlanner;
    type Params = WnnCircuitParams;

    fn without_witnesses(&self) -> Self {
        Self {
            image: array![[]],
            bloom_filter_arrays: array![[[]]],
            binarization_thresholds: array![[[]]],
            input_permutation: array![],
            params: self.params.clone(),
            _marker: PhantomData,
        }
    }

    fn params(&self) -> Self::Params {
        self.params.clone()
    }

    fn configure_with_params(meta: &mut ConstraintSystem<F>, params: Self::Params) -> Self::Config {
        let instance_column = meta.instance_column();

        let advice_columns = [
            meta.advice_column(),
            meta.advice_column(),
            meta.advice_column(),
            meta.advice_column(),
            meta.advice_column(),
            meta.advice_column(),
        ];

        for advice in advice_columns {
            meta.enable_equality(advice);
        }
        meta.enable_equality(instance_column);

        let constants = meta.fixed_column();
        meta.enable_constant(constants);

        let bloom_filter_config = BloomFilterConfig {
            n_hashes: params.n_hashes,
            bits_per_hash: params.bits_per_hash,
        };
        let hash_function_config = HashFunctionConfig {
            p: params.p,
            l: params.l,
            n_bits: params.bits_per_filter,
        };
        let wnn_config = WnnConfig {
            bloom_filter_config,
            hash_function_config,
        };
        WnnCircuitConfig {
            wnn_chip_config: WnnChip::configure(meta, advice_columns, wnn_config),
            instance_column,
        }
    }

    fn synthesize(
        &self,
        config: Self::Config,
        mut layouter: impl Layouter<F>,
    ) -> Result<(), Error> {
        let mut wnn_chip = WnnChip::construct(
            config.wnn_chip_config,
            self.bloom_filter_arrays.clone(),
            self.binarization_thresholds.clone(),
            self.input_permutation.clone(),
        );
        wnn_chip.load(&mut layouter)?;

        let result = wnn_chip.predict(layouter.namespace(|| "wnn"), &self.image)?;

        for i in 0..result.len() {
            layouter.constrain_instance(result[i].cell(), config.instance_column, i)?;
        }

        Ok(())
    }

    fn configure(_meta: &mut ConstraintSystem<F>) -> Self::Config {
        unimplemented!("configure_with_params should be used!")
    }
}

#[cfg(test)]
mod tests {

    use halo2_proofs::dev::MockProver;
    use halo2_proofs::halo2curves::bn256::Fr as Fp;
    use ndarray::{array, Array3};

    use super::{WnnCircuit, WnnCircuitParams};

    const PARAMS: WnnCircuitParams = WnnCircuitParams {
        p: 2097143, // (1 << 21) - 9
        l: 20,
        n_hashes: 2,
        bits_per_hash: 10,
        bits_per_filter: 12,
    };

    fn make_test_circuit() -> WnnCircuit<Fp> {
        // A 4x3 image
        let image = array![[70, 100, 150], [20, 110, 200], [27, 50, 211], [200, 100, 3]];
        // Two thresholds for each pixel
        let binarization_thresholds = array![
            [[50, 150], [0, 50], [200, 256]],
            [[10, 80], [100, 200], [50, 150]],
            [[0, 100], [100, 200], [0, 100]],
            [[0, 100], [100, 200], [0, 100]]
        ];
        // -> This leads to the bit vector [
        //     // First threshold
        //     1, 1, 0,
        //     1, 1, 1,
        //     1, 0, 1,
        //     1, 1, 1,
        //     // Second threshold
        //     0, 1, 0,
        //     0, 0, 1,
        //     0, 0, 1,
        //     1, 0, 0
        // ]
        let input_permutation = array![
            6, 7, 8, 9, 10, 11, 12, 13, 14, 15, 16, 17, 18, 19, 20, 21, 22, 23, 0, 1, 2, 3, 4, 5
        ];
        // --> This leads to the bit vector:[
        //     1, 0, 1, 1, 1, 1, 0, 1, 0, 0, 0, 1,
        //     0, 0, 1, 1, 0, 0, 1, 1, 0, 1, 1, 1
        // ]
        // --> By interpreting it as 2 little endian number representations, we get indices:
        //     2237, 3788
        // --> The corresponding MishMash hashes are and indices:
        //     - 2237 -> (2237^3) % 2097143 % (2^20) = 825286
        //       - 825286 % 1024 = 966
        //       - 825286 // 1024 = 805
        //     - 3788 -> (3788^3) % 2097143 % (2^20) = 47598
        //       - 47598 % 1024 = 494
        //       - 47598 // 1024 = 46
        // --> We'll set the bloom filter such that we get one positive response for he first
        //     class and two positive responses for the second class.
        let mut bloom_filter_arrays = Array3::<u8>::ones((2, 2, 1024)).mapv(|_| false);
        // First class
        bloom_filter_arrays[[0, 0, 966]] = true;
        bloom_filter_arrays[[0, 0, 805]] = true;
        bloom_filter_arrays[[0, 1, 494]] = true;
        // Second class
        bloom_filter_arrays[[1, 0, 966]] = true;
        bloom_filter_arrays[[1, 0, 805]] = true;
        bloom_filter_arrays[[1, 1, 494]] = true;
        bloom_filter_arrays[[1, 1, 46]] = true;

        WnnCircuit::new(
            image,
            bloom_filter_arrays,
            binarization_thresholds,
            input_permutation,
            PARAMS,
        )
    }

    #[test]
    fn test() {
        let k = 13;

        let circuit = make_test_circuit();

        let expected_result = vec![Fp::from(1), Fp::from(2)];

        let prover = MockProver::run(k, &circuit, vec![expected_result]).unwrap();
        prover.assert_satisfied();
    }

    #[test]
    fn plot() {
        make_test_circuit().plot("wnn-layout.png", 9);
    }
}<|MERGE_RESOLUTION|>--- conflicted
+++ resolved
@@ -40,15 +40,10 @@
 #[derive(Clone, Debug)]
 pub struct WnnChipConfig<F: PrimeFieldBits> {
     encode_image_chip_config: EncodeImageChipConfig,
-    bit2num_chip_config: Bits2NumChipConfig,
+    bits2num_chip_config: Bits2NumChipConfig,
     hash_chip_config: HashConfig<F>,
     bloom_filter_chip_config: BloomFilterChipConfig,
     response_accumulator_chip_config: ResponseAccumulatorChipConfig,
-<<<<<<< HEAD
-=======
-    bits2num_chip_config: Bits2NumChipConfig,
-    input: Column<Advice>,
->>>>>>> 622c35fd
 }
 
 /// Implements a BTHOWeN- style weightless neural network.
@@ -93,15 +88,11 @@
             .into_shape((n_classes * n_inputs, n_filters))
             .unwrap();
 
-<<<<<<< HEAD
         let encode_image_chip = EncodeImageChip::construct(
             config.encode_image_chip_config.clone(),
             binarization_thresholds,
         );
-        let bits2num_chip = Bits2NumChip::construct(config.bit2num_chip_config.clone());
-=======
         let bits2num_chip = Bits2NumChip::construct(config.bits2num_chip_config.clone());
->>>>>>> 622c35fd
         let hash_chip = HashChip::construct(config.hash_chip_config.clone());
         let bloom_filter_chip = BloomFilterChip::construct(
             config.bloom_filter_chip_config.clone(),
@@ -164,25 +155,15 @@
         let response_accumulator_chip_config =
             ResponseAccumulatorChip::configure(meta, advice_columns[0..5].try_into().unwrap());
 
-<<<<<<< HEAD
-        let bit2num_chip_config =
+        let bits2num_chip_config =
             Bits2NumChip::configure(meta, advice_columns[4], advice_columns[5]);
-=======
-        let bits2num_chip_config =
-            Bits2NumChip::configure(meta, advice_columns[1], advice_columns[5]);
->>>>>>> 622c35fd
 
         WnnChipConfig {
             encode_image_chip_config,
             hash_chip_config,
             bloom_filter_chip_config,
             response_accumulator_chip_config,
-<<<<<<< HEAD
-            bit2num_chip_config,
-=======
             bits2num_chip_config,
-            input: advice_columns[0],
->>>>>>> 622c35fd
         }
     }
 
