use std::marker::PhantomData;

use ff::PrimeFieldBits;
use halo2_proofs::circuit::Value;
use halo2_proofs::{
    circuit::{AssignedCell, Layouter, SimpleFloorPlanner},
    plonk::{Advice, Circuit, Column, ConstraintSystem, Error, Instance},
};
use ndarray::{array, Array3};

use crate::gadgets::{
    bits2num::{Bits2NumChip, Bits2NumChipConfig, Bits2NumInstruction},
    bloom_filter::{BloomFilterChip, BloomFilterChipConfig},
    bloom_filter::{BloomFilterConfig, BloomFilterInstructions},
    hash::{HashChip, HashConfig, HashInstructions},
    range_check::RangeCheckConfig,
    response_accumulator::ResponseAccumulatorInstructions,
};
use crate::gadgets::{
    hash::HashFunctionConfig,
    response_accumulator::{ResponseAccumulatorChip, ResponseAccumulatorChipConfig},
};

pub trait WnnInstructions<F: PrimeFieldBits> {
    /// Given an input vector, predicts the score for each class.
    fn predict(
        &self,
        layouter: impl Layouter<F>,
<<<<<<< HEAD
        bloom_filter_arrays: Array3<bool>,
        inputs: Vec<bool>,
=======
        inputs: Vec<F>,
>>>>>>> 9e8d2f80
    ) -> Result<Vec<AssignedCell<F, F>>, Error>;
}

#[derive(Debug, Clone)]
struct WnnConfig {
    hash_function_config: HashFunctionConfig,
    bloom_filter_config: BloomFilterConfig,
}

#[derive(Clone, Debug)]
pub struct WnnChipConfig<F: PrimeFieldBits> {
    hash_chip_config: HashConfig<F>,
    bloom_filter_chip_config: BloomFilterChipConfig,
    response_accumulator_chip_config: ResponseAccumulatorChipConfig,
    bit2num_chip_config: Bits2NumChipConfig,
    input: Column<Advice>,
}

/// Implements a BTHOWeN- style weightless neural network.
///
/// This happens in three steps:
/// 1. The [`HashChip`] is used to range-check and hash the inputs.
/// 2. The [`BloomFilterChip`] is used to look up the bloom filter responses
///    (for each input and each class).
/// 3. The [`ResponseAccumulatorChip`] is used to accumulate the responses.
struct WnnChip<F: PrimeFieldBits> {
    hash_chip: HashChip<F>,
    bloom_filter_chip: BloomFilterChip<F>,
    response_accumulator_chip: ResponseAccumulatorChip<F>,

    n_classes: usize,
    n_inputs: usize,
}

impl<F: PrimeFieldBits> WnnChip<F> {
    fn construct(config: WnnChipConfig<F>, bloom_filter_arrays: Array3<bool>) -> Self {
        let shape = bloom_filter_arrays.shape();
        let n_classes = shape[0];
        let n_inputs = shape[1];
        let n_filters = shape[2];

        // Flatten array: from shape (C, N, B) to (C * N, B)
        let bloom_filter_arrays_flat = bloom_filter_arrays.into_shape((n_classes * n_inputs, n_filters)).unwrap();

        let hash_chip = HashChip::construct(config.hash_chip_config.clone());
        let bloom_filter_chip = BloomFilterChip::construct(
            config.bloom_filter_chip_config.clone(),
            &bloom_filter_arrays_flat,
        );
        let response_accumulator_chip =
            ResponseAccumulatorChip::construct(config.response_accumulator_chip_config.clone());

        WnnChip {
            hash_chip,
            bloom_filter_chip,
            response_accumulator_chip,
            n_classes,
            n_inputs,
        }
    }

    fn configure(
        meta: &mut ConstraintSystem<F>,
        advice_columns: [Column<Advice>; 6],
        wnn_config: WnnConfig,
    ) -> WnnChipConfig<F> {
        let bloom_filter_chip_config = BloomFilterChip::configure(
            meta,
            advice_columns,
            wnn_config.bloom_filter_config.clone(),
        );
        let lookup_range_check_config = RangeCheckConfig::configure(
            meta,
            advice_columns[0],
            // Re-use byte column of the bloom filter
            bloom_filter_chip_config.byte_column,
        );
        let hash_chip_config = HashChip::configure(
            meta,
            advice_columns[0],
            advice_columns[1],
            advice_columns[2],
            advice_columns[3],
            advice_columns[4],
            lookup_range_check_config,
            wnn_config.hash_function_config.clone(),
        );
        let response_accumulator_chip_config =
            ResponseAccumulatorChip::configure(meta, advice_columns[0..5].try_into().unwrap());

        let bit2num_chip_config = Bits2NumChip::configure(
            meta,
            advice_columns[1],
            advice_columns[5],
        );

        WnnChipConfig {
            hash_chip_config,
            bloom_filter_chip_config,
            response_accumulator_chip_config,
            bit2num_chip_config,
            input: advice_columns[0]
        }
    }

    pub fn load(&mut self, layouter: &mut impl Layouter<F>) -> Result<(), Error> {
        self.bloom_filter_chip.load(layouter)
    }
}

impl<F: PrimeFieldBits> WnnInstructions<F> for WnnChip<F> {
    fn predict(
        &self,
        mut layouter: impl Layouter<F>,
<<<<<<< HEAD
        bloom_filter_arrays: Array3<bool>,
        inputs: Vec<bool>,
    ) -> Result<Vec<AssignedCell<F, F>>, Error> {
        assert_eq!(
            self.config.hash_chip_config.hash_function_config.n_bits
                * bloom_filter_arrays.shape()[1],
            inputs.len()
        );

        // Flatten array: from shape (C, N, B) to (C * N, B)
        let shape = bloom_filter_arrays.shape();
        let bloom_filter_arrays_flat = bloom_filter_arrays
            .clone()
            .into_shape((shape[0] * shape[1], shape[2]))
            .unwrap();

        let bit2num_chip = Bits2NumChip::<F>::construct(self.config.bit2num_chip_config.clone());

        let hash_chip = HashChip::construct(self.config.hash_chip_config.clone());
        let mut bloom_filter_chip = BloomFilterChip::<F>::construct(
            self.config.bloom_filter_chip_config.clone(),
            bloom_filter_arrays_flat,
        );
        let response_accumulator_chip = ResponseAccumulatorChip::<F>::construct(
            self.config.response_accumulator_chip_config.clone(),
        );

        // Assign the inputs to the first column of the hash chip

        let permuted_inputs = layouter.assign_region(
            || "permuted inputs",
            |mut region| {
                let mut permuted_inputs = vec![];
                for (i, input) in inputs.iter().enumerate() {
                    let input_cell = region.assign_advice(
                        || format!("input {}", i),
                        self.config.input,
                        i,
                        || Value::known(F::from(*input as u64)),
                    )?;

                    permuted_inputs.push(input_cell);
                }
                Ok(permuted_inputs)
            },
        )?;

        let num_bit_size = self.config.hash_chip_config.hash_function_config.n_bits;

        // Convert the input bits to a group of field element that can be hashed
        let joint_inputs = permuted_inputs
            .chunks_exact(num_bit_size)
            .map(|chunk| bit2num_chip.convert_le(&mut layouter, Vec::from(chunk)))
            .collect::<Result<Vec<_>, _>>()?;

        let hashes = joint_inputs
            .into_iter()
            .map(|hash_input| hash_chip.hash(layouter.namespace(|| "hash"), hash_input))
=======
        inputs: Vec<F>,
    ) -> Result<Vec<AssignedCell<F, F>>, Error> {
        assert_eq!(self.n_inputs, inputs.len());

        let hashes = inputs
            .iter()
            .map(|input| self.hash_chip.hash(layouter.namespace(|| "hash"), *input))
>>>>>>> 9e8d2f80
            .collect::<Result<Vec<_>, _>>()?;

        let mut responses = vec![];
        for c in 0..self.n_classes {
            responses.push(Vec::new());
            for (i, hash) in hashes.clone().into_iter().enumerate() {
                let array_index = c * hashes.len() + i;
                responses[c].push(self.bloom_filter_chip.bloom_lookup(
                    &mut layouter,
                    hash,
                    F::from(array_index as u64),
                )?);
            }
        }

        responses
            .iter()
            .map(|class_responses| {
                self.response_accumulator_chip
                    .accumulate_responses(&mut layouter, class_responses)
            })
            .collect::<Result<Vec<_>, _>>()
    }
}

#[derive(Debug, Clone)]
pub struct WnnCircuitConfig<F: PrimeFieldBits> {
    wnn_chip_config: WnnChipConfig<F>,
    instance_column: Column<Instance>,
}

#[derive(Clone)]
pub struct WnnCircuitParams {
    pub p: u64,
    pub l: usize,
    pub n_hashes: usize,
    pub bits_per_hash: usize,
    pub bits_per_filter: usize,
}

pub struct WnnCircuit<F: PrimeFieldBits> {
    inputs: Vec<bool>,
    bloom_filter_arrays: Array3<bool>,
    params: WnnCircuitParams,
    _marker: PhantomData<F>,
}

impl<F: PrimeFieldBits> WnnCircuit<F> {
    pub fn new(
        inputs: Vec<bool>,
        bloom_filter_arrays: Array3<bool>,
        params: WnnCircuitParams,
    ) -> Self {
        Self {
            inputs,
            bloom_filter_arrays,
            params,
            _marker: PhantomData,
        }
    }

    pub fn plot(&self, filename: &str, k: u32) {
        use plotters::prelude::*;

        let root = BitMapBackend::new(filename, (1024, 1 << (k + 3))).into_drawing_area();
        root.fill(&WHITE).unwrap();
        let root = root.titled("WNN Layout", ("sans-serif", 60)).unwrap();
        halo2_proofs::dev::CircuitLayout::default()
            .show_labels(true)
            .render(k, self, &root)
            .unwrap();
    }
}

impl Default for WnnCircuitParams {
    fn default() -> Self {
        unimplemented!("Parameters have to be specified manually!")
    }
}

impl<F: PrimeFieldBits> Circuit<F> for WnnCircuit<F> {
    type Config = WnnCircuitConfig<F>;
    type FloorPlanner = SimpleFloorPlanner;
    type Params = WnnCircuitParams;

    fn without_witnesses(&self) -> Self {
        Self {
            inputs: vec![],
            bloom_filter_arrays: array![[[]]],
            params: self.params.clone(),
            _marker: PhantomData,
        }
    }

    fn params(&self) -> Self::Params {
        self.params.clone()
    }

    fn configure_with_params(meta: &mut ConstraintSystem<F>, params: Self::Params) -> Self::Config {
        let instance_column = meta.instance_column();

        let advice_columns = [
            meta.advice_column(),
            meta.advice_column(),
            meta.advice_column(),
            meta.advice_column(),
            meta.advice_column(),
            meta.advice_column(),
        ];

        for advice in advice_columns {
            meta.enable_equality(advice);
        }
        meta.enable_equality(instance_column);

        let constants = meta.fixed_column();
        meta.enable_constant(constants);

        let bloom_filter_config = BloomFilterConfig {
            n_hashes: params.n_hashes,
            bits_per_hash: params.bits_per_hash,
        };
        let hash_function_config = HashFunctionConfig {
            p: params.p,
            l: params.l,
            n_bits: params.bits_per_filter,
        };
        let wnn_config = WnnConfig {
            bloom_filter_config,
            hash_function_config,
        };
        WnnCircuitConfig {
            wnn_chip_config: WnnChip::configure(meta, advice_columns, wnn_config),
            instance_column,
        }
    }

    fn synthesize(
        &self,
        config: Self::Config,
<<<<<<< HEAD
        mut layouter: impl Layouter<F>,
    ) -> Result<(), Error> {
        let wnn_chip = WnnChip::construct(config.wnn_chip_config);

        let result = wnn_chip.predict(
            layouter.namespace(|| "wnn"),
            self.bloom_filter_arrays.clone(),
            self.inputs.clone(),
=======
        mut layouter: impl halo2_proofs::circuit::Layouter<F>,
    ) -> Result<(), halo2_proofs::plonk::Error> {
        let mut wnn_chip =
            WnnChip::construct(config.wnn_chip_config, self.bloom_filter_arrays.clone());
        wnn_chip.load(&mut layouter)?;

        let result = wnn_chip.predict(
            layouter.namespace(|| "wnn"),
            self.inputs.iter().map(|v| F::from(*v)).collect(),
>>>>>>> 9e8d2f80
        )?;

        for i in 0..result.len() {
            layouter.constrain_instance(result[i].cell(), config.instance_column, i)?;
        }

        Ok(())
    }

    fn configure(_meta: &mut ConstraintSystem<F>) -> Self::Config {
        unimplemented!("configure_with_params should be used!")
    }
}

#[cfg(test)]
mod tests {

    use halo2_proofs::dev::MockProver;
    use halo2_proofs::halo2curves::bn256::Fr as Fp;
    use ndarray::Array3;

    use super::{WnnCircuit, WnnCircuitParams};

    const PARAMS: WnnCircuitParams = WnnCircuitParams {
        p: (1 << 21) - 9,
        l: 20,
        n_hashes: 2,
        bits_per_hash: 10,
        bits_per_filter: 15,
    };

    #[test]
    fn test() {
        let k = 13;
        let input = vec![
            true, false, true, false, false, false, true, false, false, false, false, true, false,
            false, false, true, false, false, false, false, true, true, true, true, false, true,
            false, true, true, true,
        ];
        // First, we join the bits into two 15 bit numbers 2117 and 30177
        // Then joint input numbers hash to the following indices:
        // - 2117 -> (2117^3) % (2^21 - 9) % (1024^2) = 260681
        //   - 260681 % 1024 = 585
        //   - 260681 // 1024 = 254
        // - 30177 -> (30177^3) % (2^21 - 9) % (1024^2) = 260392
        //   - 260392 % 1024 = 296
        //   - 260392 // 1024 = 254
        // We'll set the bloom filter such that we get one positive response for he first
        // class and two positive responses for the second class.
        let mut bloom_filter_arrays = Array3::<u8>::ones((3, 2, 1024)).mapv(|_| false);
        // First class
        bloom_filter_arrays[[0, 0, 585]] = true;
        bloom_filter_arrays[[0, 0, 254]] = true;
        bloom_filter_arrays[[0, 1, 296]] = true;
        // Second class
        bloom_filter_arrays[[1, 0, 585]] = true;
        bloom_filter_arrays[[1, 0, 254]] = true;
        bloom_filter_arrays[[1, 1, 296]] = true;
        bloom_filter_arrays[[1, 1, 254]] = true;

        let circuit = WnnCircuit::<Fp>::new(input, bloom_filter_arrays, PARAMS);

        let expected_result = vec![Fp::from(1), Fp::from(2)];

        let prover = MockProver::run(k, &circuit, vec![expected_result]).unwrap();
        prover.assert_satisfied();
    }

    #[test]
    fn plot() {
        let bloom_filter_arrays = Array3::<u8>::ones((2, 2, 1024)).mapv(|_| true);
        // This is the input that will be joint into [2, 7]
        let inputs = vec![
            false, true, false, false, false, false, false, false, false, false, false, false,
            false, false, false, true, true, true, false, false, false, false, false, false, false,
            false, false, false, false, false,
        ];
        WnnCircuit::<Fp>::new(inputs, bloom_filter_arrays, PARAMS).plot("wnn-layout.png", 9);
    }
}<|MERGE_RESOLUTION|>--- conflicted
+++ resolved
@@ -26,12 +26,7 @@
     fn predict(
         &self,
         layouter: impl Layouter<F>,
-<<<<<<< HEAD
-        bloom_filter_arrays: Array3<bool>,
         inputs: Vec<bool>,
-=======
-        inputs: Vec<F>,
->>>>>>> 9e8d2f80
     ) -> Result<Vec<AssignedCell<F, F>>, Error>;
 }
 
@@ -58,9 +53,12 @@
 ///    (for each input and each class).
 /// 3. The [`ResponseAccumulatorChip`] is used to accumulate the responses.
 struct WnnChip<F: PrimeFieldBits> {
+    bits2num_chip: Bits2NumChip<F>,
     hash_chip: HashChip<F>,
     bloom_filter_chip: BloomFilterChip<F>,
     response_accumulator_chip: ResponseAccumulatorChip<F>,
+
+    config: WnnChipConfig<F>,
 
     n_classes: usize,
     n_inputs: usize,
@@ -74,8 +72,11 @@
         let n_filters = shape[2];
 
         // Flatten array: from shape (C, N, B) to (C * N, B)
-        let bloom_filter_arrays_flat = bloom_filter_arrays.into_shape((n_classes * n_inputs, n_filters)).unwrap();
-
+        let bloom_filter_arrays_flat = bloom_filter_arrays
+            .into_shape((n_classes * n_inputs, n_filters))
+            .unwrap();
+
+        let bits2num_chip = Bits2NumChip::construct(config.bit2num_chip_config.clone());
         let hash_chip = HashChip::construct(config.hash_chip_config.clone());
         let bloom_filter_chip = BloomFilterChip::construct(
             config.bloom_filter_chip_config.clone(),
@@ -85,9 +86,13 @@
             ResponseAccumulatorChip::construct(config.response_accumulator_chip_config.clone());
 
         WnnChip {
+            bits2num_chip,
             hash_chip,
             bloom_filter_chip,
             response_accumulator_chip,
+
+            config,
+
             n_classes,
             n_inputs,
         }
@@ -122,18 +127,15 @@
         let response_accumulator_chip_config =
             ResponseAccumulatorChip::configure(meta, advice_columns[0..5].try_into().unwrap());
 
-        let bit2num_chip_config = Bits2NumChip::configure(
-            meta,
-            advice_columns[1],
-            advice_columns[5],
-        );
+        let bit2num_chip_config =
+            Bits2NumChip::configure(meta, advice_columns[1], advice_columns[5]);
 
         WnnChipConfig {
             hash_chip_config,
             bloom_filter_chip_config,
             response_accumulator_chip_config,
             bit2num_chip_config,
-            input: advice_columns[0]
+            input: advice_columns[0],
         }
     }
 
@@ -146,34 +148,8 @@
     fn predict(
         &self,
         mut layouter: impl Layouter<F>,
-<<<<<<< HEAD
-        bloom_filter_arrays: Array3<bool>,
         inputs: Vec<bool>,
     ) -> Result<Vec<AssignedCell<F, F>>, Error> {
-        assert_eq!(
-            self.config.hash_chip_config.hash_function_config.n_bits
-                * bloom_filter_arrays.shape()[1],
-            inputs.len()
-        );
-
-        // Flatten array: from shape (C, N, B) to (C * N, B)
-        let shape = bloom_filter_arrays.shape();
-        let bloom_filter_arrays_flat = bloom_filter_arrays
-            .clone()
-            .into_shape((shape[0] * shape[1], shape[2]))
-            .unwrap();
-
-        let bit2num_chip = Bits2NumChip::<F>::construct(self.config.bit2num_chip_config.clone());
-
-        let hash_chip = HashChip::construct(self.config.hash_chip_config.clone());
-        let mut bloom_filter_chip = BloomFilterChip::<F>::construct(
-            self.config.bloom_filter_chip_config.clone(),
-            bloom_filter_arrays_flat,
-        );
-        let response_accumulator_chip = ResponseAccumulatorChip::<F>::construct(
-            self.config.response_accumulator_chip_config.clone(),
-        );
-
         // Assign the inputs to the first column of the hash chip
 
         let permuted_inputs = layouter.assign_region(
@@ -199,21 +175,20 @@
         // Convert the input bits to a group of field element that can be hashed
         let joint_inputs = permuted_inputs
             .chunks_exact(num_bit_size)
-            .map(|chunk| bit2num_chip.convert_le(&mut layouter, Vec::from(chunk)))
+            .map(|chunk| {
+                self.bits2num_chip
+                    .convert_le(&mut layouter, Vec::from(chunk))
+            })
             .collect::<Result<Vec<_>, _>>()?;
+
+        assert_eq!(self.n_inputs, joint_inputs.len());
 
         let hashes = joint_inputs
             .into_iter()
-            .map(|hash_input| hash_chip.hash(layouter.namespace(|| "hash"), hash_input))
-=======
-        inputs: Vec<F>,
-    ) -> Result<Vec<AssignedCell<F, F>>, Error> {
-        assert_eq!(self.n_inputs, inputs.len());
-
-        let hashes = inputs
-            .iter()
-            .map(|input| self.hash_chip.hash(layouter.namespace(|| "hash"), *input))
->>>>>>> 9e8d2f80
+            .map(|hash_input| {
+                self.hash_chip
+                    .hash(layouter.namespace(|| "hash"), hash_input)
+            })
             .collect::<Result<Vec<_>, _>>()?;
 
         let mut responses = vec![];
@@ -354,27 +329,13 @@
     fn synthesize(
         &self,
         config: Self::Config,
-<<<<<<< HEAD
         mut layouter: impl Layouter<F>,
     ) -> Result<(), Error> {
-        let wnn_chip = WnnChip::construct(config.wnn_chip_config);
-
-        let result = wnn_chip.predict(
-            layouter.namespace(|| "wnn"),
-            self.bloom_filter_arrays.clone(),
-            self.inputs.clone(),
-=======
-        mut layouter: impl halo2_proofs::circuit::Layouter<F>,
-    ) -> Result<(), halo2_proofs::plonk::Error> {
         let mut wnn_chip =
             WnnChip::construct(config.wnn_chip_config, self.bloom_filter_arrays.clone());
         wnn_chip.load(&mut layouter)?;
 
-        let result = wnn_chip.predict(
-            layouter.namespace(|| "wnn"),
-            self.inputs.iter().map(|v| F::from(*v)).collect(),
->>>>>>> 9e8d2f80
-        )?;
+        let result = wnn_chip.predict(layouter.namespace(|| "wnn"), self.inputs.clone())?;
 
         for i in 0..result.len() {
             layouter.constrain_instance(result[i].cell(), config.instance_column, i)?;
