//! A collection of gadgets that implement a bloom filter.
//!
//! There are two options:
//! - [`single_bit_bloom_filter`]: This module implements a simple gadgets where
//!   individual bits are stored in the lookup table. This can lead to very large
//!  lookup tables and few advice rows.
//! - [`BloomFilterChip`]: This gadget implements a more complex approach, where
//!   the lookup table stores larger words which are decomposed into bytes and bits.
//!   A hyperparameter trades off the number of advice rows and the number of table rows,
//!   which is set automatically such that the two are roughly equal.
//!
//! Both gadgets implement the [`BloomFilterInstructions`] trait and can be used interchangibly.
use std::marker::PhantomData;

use ff::PrimeField;
use halo2_proofs::{
<<<<<<< HEAD
    circuit::{AssignedCell, Layouter, Value},
    plonk::{
        Advice, Column, ConstraintSystem, Constraints, Error, Expression, Selector, TableColumn,
    },
    poly::Rotation,
=======
    circuit::{AssignedCell, Layouter},
    plonk::{Advice, Column, ConstraintSystem, Error},
>>>>>>> 9c32dcad
};
use ndarray::Array2;

pub use self::{
    and_bits::{AndBitsChip, AndBitsChipConfig, AndBitsInstruction},
    array_lookup::{
        ArrayLookupChip, ArrayLookupChipConfig, ArrayLookupConfig, ArrayLookupInstructions,
    },
    bit_selector::{BitSelectorChip, BitSelectorChipConfig, BitSelectorInstructions},
    byte_selector::{ByteSelectorChip, ByteSelectorChipConfig, ByteSelectorInstructions},
};

pub mod and_bits;
pub mod array_lookup;
pub mod bit_selector;
pub mod byte_selector;
pub mod single_bit_bloom_filter;

/// Configuration of the bloom filter.
#[derive(Debug, Clone)]
pub struct BloomFilterConfig {
    /// Number of hashes per bloom filter
    pub n_hashes: usize,

    /// Number of bits per hash, i.e., the log2 of the number of bits in the bloom filter array
    pub bits_per_hash: usize,
}

/// The interface of the bloom filter gadget.
pub trait BloomFilterInstructions<F: PrimeField> {
    /// Performs a bloom filter lookup, given a hash value.
    /// The hash value is interpreted as a `bits_per_hash * n_hashes`-bit integer
    /// and split into `n_hashes` words of `bits_per_hash` bits each.
    /// For each sub hash, it performs an array lookup and ands together the corresponding
    /// bits.
    fn bloom_lookup(
        &self,
        layouter: &mut impl Layouter<F>,
        hash_value: AssignedCell<F, F>,
        bloom_index: F,
    ) -> Result<AssignedCell<F, F>, Error>;
}

#[derive(Debug, Clone)]
<<<<<<< HEAD
pub(crate) struct BloomFilterConfig {
    /// Number of hashes per bloom filter
    pub(crate) n_hashes: usize,
    /// Each bloom filter is expected to have 2^bits_per_filter entries
    pub(crate) bits_per_filter: usize,
}

#[derive(Debug, Clone)]
pub(crate) struct BloomFilterChipConfig {
    hashes: Column<Advice>,
    hash_accumulator: Column<Advice>,
    bloom_index: Column<Advice>,
    bloom_value: Column<Advice>,
    bloom_accumulator: Column<Advice>,

    validate_hash_accumulators_selector: Selector,
    hash_equality_selector: Selector,
    bloom_filter_lookup_selector: Selector,
    validate_bloom_accumulators_selector: Selector,

    table_bloom_index: TableColumn,
    table_bloom_i: TableColumn,
    table_bloom_value: TableColumn,

    bloom_filter_config: BloomFilterConfig,
}

pub(crate) struct BloomFilterChip<F: PrimeField> {
=======
pub struct BloomFilterChipConfig {
    array_lookup_config: ArrayLookupChipConfig,
    byte_selector_config: ByteSelectorChipConfig,
    bit_selector_config: BitSelectorChipConfig,
    and_bits_config: AndBitsChipConfig,
}

/// Implements a bloom filter lookup using a 3-way lookup strategy.
///
/// Each index is interpreted as a word index, a byte index and a bit index.
/// For each lookup, the following steps are performed:
/// 1. The [`ArrayLookupChip`] is used to decompose the index
///    and look up the word, using a table lookup.
/// 2. The [`ByteSelectorChip`] is used to select the byte.
/// 3. The [`BitSelectorChip`] is used to select the bit using a table
///    lookup.
/// 4. The [`AndBitsChip`] is used to and together the bits.
pub struct BloomFilterChip<F: PrimeField> {
>>>>>>> 9c32dcad
    config: BloomFilterChipConfig,
    bloom_filter_arrays: Array2<bool>,
    _marker: PhantomData<F>,
}

impl<F: PrimeField> BloomFilterChip<F> {
    /// Constructs a new bloom filter chip.
    pub fn construct(config: BloomFilterChipConfig, bloom_filter_arrays: Array2<bool>) -> Self {
        Self {
            config,
            bloom_filter_arrays,
            _marker: PhantomData,
        }
    }

    /// Loads all lookup tables.
    /// Should be called once before [`BloomFilterInstructions::bloom_lookup`]!
    pub fn load(&mut self, layouter: &mut impl Layouter<F>) -> Result<(), Error> {
        let mut array_lookup_chip = ArrayLookupChip::construct(
            self.config.array_lookup_config.clone(),
            &self.bloom_filter_arrays,
        );
        array_lookup_chip.load(layouter)?;

        // The byte selector reuses the bytes table of the bit selector,
        // so nothing else to be loaded here.
        let mut bit_selector_chip =
            BitSelectorChip::<F>::construct(self.config.bit_selector_config.clone());
        bit_selector_chip.load(layouter)?;

        Ok(())
    }

    pub fn configure(
        meta: &mut ConstraintSystem<F>,
        advice_columns: [Column<Advice>; 6],
        bloom_filter_config: BloomFilterConfig,
    ) -> BloomFilterChipConfig {
<<<<<<< HEAD
        assert!(bloom_filter_config.bits_per_filter < 64);

        let validate_hash_accumulators_selector = meta.selector();
        meta.create_gate("validate_hash_accumulators", |meta| {
            let selector = meta.query_selector(validate_hash_accumulators_selector);

            let hash = meta.query_advice(hashes, Rotation::cur());
            let acc_cur = meta.query_advice(hash_accumulator, Rotation::cur());
            let acc_next = meta.query_advice(hash_accumulator, Rotation::next());

            let shift_multiplier = F::from(1 << bloom_filter_config.bits_per_filter);
            Constraints::with_selector(selector, vec![acc_cur * shift_multiplier + hash - acc_next])
        });

        let hash_equality_selector = meta.selector();
        meta.create_gate("hash_equality", |meta| {
            let selector = meta.query_selector(hash_equality_selector);

            let hash = meta.query_advice(hashes, Rotation::cur());
            let hash_acc = meta.query_advice(hash_accumulator, Rotation::cur());

            Constraints::with_selector(selector, vec![hash_acc - hash])
        });

        let table_bloom_index = meta.lookup_table_column();
        let table_bloom_i = meta.lookup_table_column();
        let table_bloom_value = meta.lookup_table_column();
        let bloom_filter_lookup_selector = meta.complex_selector();
        meta.lookup("bloom filter lookup", |meta| {
            let selector = meta.query_selector(bloom_filter_lookup_selector);

            let bloom_index = meta.query_advice(bloom_index, Rotation::cur());
            let bloom_i = meta.query_advice(hashes, Rotation::cur());
            let bloom_value = meta.query_advice(bloom_value, Rotation::cur());

            let default_value = Expression::Constant(-F::ONE);
            let one = Expression::Constant(F::ONE);

            // Whenever the selector is inactive, we look up the tuple (-1, -1, -1), which is added to the table for this purpose
            let with_default = |x: Expression<F>| {
                selector.clone() * x + (one.clone() - selector.clone()) * default_value.clone()
            };

            vec![
                (with_default(bloom_index), table_bloom_index),
                (with_default(bloom_i), table_bloom_i),
                (with_default(bloom_value), table_bloom_value),
            ]
        });

        let validate_bloom_accumulators_selector = meta.selector();
        meta.create_gate("validate_bloom_accumulators", |meta| {
            let selector = meta.query_selector(validate_bloom_accumulators_selector);

            let bloom_value = meta.query_advice(bloom_value, Rotation::cur());
            let acc_cur = meta.query_advice(bloom_accumulator, Rotation::cur());
            let acc_next = meta.query_advice(bloom_accumulator, Rotation::next());

            Constraints::with_selector(selector, vec![acc_cur * bloom_value - acc_next])
        });

        BloomFilterChipConfig {
            // Advice Columns
            hashes,
            hash_accumulator,
            bloom_index,
            bloom_value,
            bloom_accumulator,

            // Selectors
            validate_hash_accumulators_selector,
            hash_equality_selector,
            bloom_filter_lookup_selector,
            validate_bloom_accumulators_selector,

            // Table Columns
            table_bloom_index,
            table_bloom_i,
            table_bloom_value,

            bloom_filter_config,
        }
    }

    pub(crate) fn load(
        &mut self,
        layouter: &mut impl Layouter<F>,
        bloom_filter_arrays: Array2<bool>,
    ) -> Result<(), Error> {
        let bloom_filter_length = 1 << self.config.bloom_filter_config.bits_per_filter;
        assert_eq!(bloom_filter_arrays.shape()[1], bloom_filter_length);

        layouter.assign_table(
            || "bloom_filters",
            |mut table| {
                let mut offset = 0usize;

                for bloom_index in 0..bloom_filter_arrays.shape()[0] {
                    for i in 0..bloom_filter_length {
                        let bloom_value = bloom_filter_arrays[(bloom_index, i)];
                        let bloom_value = if bloom_value { F::ONE } else { F::ZERO };
                        let bloom_value = Value::known(bloom_value);

                        table.assign_cell(
                            || "bloom_index",
                            self.config.table_bloom_index,
                            offset,
                            || Value::known(F::from(bloom_index as u64)),
                        )?;

                        table.assign_cell(
                            || "bloom_i",
                            self.config.table_bloom_i,
                            offset,
                            || Value::known(F::from(i as u64)),
                        )?;

                        table.assign_cell(
                            || "bloom_value",
                            self.config.table_bloom_value,
                            offset,
                            || bloom_value,
                        )?;

                        offset += 1;
                    }
                }

                // Set default tuple of (-1, -1, -1)
                table.assign_cell(
                    || "bloom_index (default)",
                    self.config.table_bloom_index,
                    offset,
                    || Value::known(-F::ONE),
                )?;
                table.assign_cell(
                    || "bloom_i (default)",
                    self.config.table_bloom_i,
                    offset,
                    || Value::known(-F::ONE),
                )?;
                table.assign_cell(
                    || "bloom_value (default)",
                    self.config.table_bloom_value,
                    offset,
                    || Value::known(-F::ONE),
                )?;

                Ok(())
            },
        )?;

        self.bloom_filter_arrays = Some(bloom_filter_arrays);
        Ok(())
    }
=======
        let array_lookup_config = ArrayLookupChip::configure(
            meta,
            advice_columns[0],
            advice_columns[1],
            advice_columns[2],
            advice_columns[3],
            advice_columns[4],
            bloom_filter_config.into(),
        );
        let bit_selector_config = BitSelectorChip::configure(
            meta,
            advice_columns[0],
            advice_columns[1],
            advice_columns[2],
        );
        let byte_selector_config = ByteSelectorChip::configure(
            meta,
            advice_columns[0],
            advice_columns[1],
            advice_columns[2],
            advice_columns[3],
            advice_columns[4],
            advice_columns[5],
            // Reuse byte column of bit selector chip
            bit_selector_config.byte_column,
        );
        let and_bits_config = AndBitsChip::configure(meta, advice_columns[4], advice_columns[5]);

        BloomFilterChipConfig {
            array_lookup_config,
            byte_selector_config,
            bit_selector_config,
            and_bits_config,
        }
    }
>>>>>>> 9c32dcad
}

impl<F: PrimeField> BloomFilterInstructions<F> for BloomFilterChip<F> {
    fn bloom_lookup(
        &self,
        layouter: &mut impl Layouter<F>,
        hash_value: AssignedCell<F, F>,
        bloom_index: F,
    ) -> Result<AssignedCell<F, F>, Error> {
<<<<<<< HEAD
        layouter.assign_region(
            || "look up hash values",
            |mut region| {
                let n_hashes = self.config.bloom_filter_config.n_hashes;
                let bloom_filter_arrays = self
                    .bloom_filter_arrays
                    .as_ref()
                    .expect("Should call load() before bloom_lookup()!");

                // Compute values to put in cells
                let hash_values = hash_value.value().map(|hash_value| {
                    let mut words = decompose_word(
                        hash_value,
                        self.config.bloom_filter_config.n_hashes,
                        self.config.bloom_filter_config.bits_per_filter,
                    );
                    // Accumulator has to start with most significant word
                    // Otherwise, the order doesn't matter, because a all results ANDed together anyway.
                    words.reverse();
                    words
                });
                let shift_multiplier =
                    F::from(1 << self.config.bloom_filter_config.bits_per_filter);
                let hash_accumulators = hash_values
                    .clone()
                    .map(|hash_values| {
                        let mut accumulators: Vec<F> = vec![F::ZERO];
                        for (i, hash_value) in hash_values.iter().enumerate() {
                            accumulators.push(accumulators[i] * shift_multiplier + hash_value);
                        }
                        accumulators
                    })
                    .transpose_vec(n_hashes + 1);
                let bloom_values = hash_values.clone().map(|hash_values| {
                    let bloom_index = to_u32(&bloom_index) as usize;
                    let bloom_values: Vec<F> = hash_values
                        .iter()
                        .map(|i| {
                            let bloom_value =
                                bloom_filter_arrays[(bloom_index, to_u32(i) as usize)];
                            if bloom_value {
                                F::ONE
                            } else {
                                F::ZERO
                            }
                        })
                        .collect();
                    bloom_values
                });
                let bloom_accumulators = bloom_values
                    .clone()
                    .map(|bloom_values| {
                        let mut accumulators: Vec<F> = vec![F::ONE];
                        for (i, bloom_value) in bloom_values.iter().enumerate() {
                            accumulators.push(accumulators[i] * bloom_value);
                        }
                        accumulators
                    })
                    .transpose_vec(n_hashes + 1);
                let hash_values = hash_values.transpose_vec(n_hashes);
                let bloom_values = bloom_values.transpose_vec(n_hashes);

                // Assign hash values
                // print_value("Hash value", hash_value.value());
                // print_values("Hash values", &hash_values);
                for (i, hash_value) in hash_values.iter().enumerate() {
                    region.assign_advice(
                        || format!("hash_value_{i}"),
                        self.config.hashes,
                        i,
                        || *hash_value,
                    )?;
                }
                hash_value.copy_advice(
                    || "hash_value",
                    &mut region,
                    self.config.hashes,
                    n_hashes,
                )?;

                // Assign hash accumulators
                // Note: we're not assigning from hash_accumulators[0], because
                //       assign_advice_from_constant() also constraints the cell to be 0
                region.assign_advice_from_constant(
                    || "hash accumulator 0",
                    self.config.hash_accumulator,
                    0,
                    F::ZERO,
                )?;
                // print_values("hash_accumulators", &hash_accumulators);
                for (i, hash_accumulator) in hash_accumulators.iter().enumerate() {
                    if i == 0 {
                        continue;
                    }
=======
        let array_lookup_chip = ArrayLookupChip::construct(
            self.config.array_lookup_config.clone(),
            &self.bloom_filter_arrays,
        );
        let byte_selector_chip =
            ByteSelectorChip::<F>::construct(self.config.byte_selector_config.clone());
        let bit_selector_chip =
            BitSelectorChip::<F>::construct(self.config.bit_selector_config.clone());
        let and_bits_chip = AndBitsChip::<F>::construct(self.config.and_bits_config.clone());

        let lookup_results = array_lookup_chip.array_lookup(layouter, hash_value, bloom_index)?;

        let mut bits = vec![];
        for lookup_result in lookup_results {
            let byte = byte_selector_chip.select_byte(
                layouter,
                lookup_result.word,
                lookup_result.byte_index,
                array_lookup_chip.bytes_per_word(),
            )?;
            let bit = bit_selector_chip.select_bit(layouter, byte, lookup_result.bit_index)?;
            bits.push(bit);
        }
        let result = and_bits_chip.and_bits(layouter, bits)?;
>>>>>>> 9c32dcad

        Ok(result)
    }
}

#[cfg(test)]
mod tests {
    use std::marker::PhantomData;

    use ff::PrimeField;
    use halo2_proofs::{
        circuit::{SimpleFloorPlanner, Value},
        dev::MockProver,
        halo2curves::bn256::Fr as Fp,
        plonk::{Advice, Circuit, Column, Instance},
    };
    use ndarray::Array2;

    use super::{
        BloomFilterChip, BloomFilterChipConfig, BloomFilterConfig, BloomFilterInstructions,
    };

    #[derive(Default)]
    struct MyCircuit<F: PrimeField> {
        input: u64,
        bloom_index: u64,
        bloom_filter_arrays: Array2<bool>,
        _marker: PhantomData<F>,
    }

    #[derive(Clone, Debug)]
    struct Config {
        bloom_filter_chip_config: BloomFilterChipConfig,
        advice_columns: [Column<Advice>; 6],
        instance: Column<Instance>,
    }

    impl<F: PrimeField> Circuit<F> for MyCircuit<F> {
        type Config = Config;
        type FloorPlanner = SimpleFloorPlanner;
        type Params = ();

        fn without_witnesses(&self) -> Self {
            Self::default()
        }

        fn configure(meta: &mut halo2_proofs::plonk::ConstraintSystem<F>) -> Self::Config {
            let instance = meta.instance_column();

            let advice_columns = [
                meta.advice_column(),
                meta.advice_column(),
                meta.advice_column(),
                meta.advice_column(),
                meta.advice_column(),
                meta.advice_column(),
            ];

            for advice in advice_columns {
                meta.enable_equality(advice);
            }
            meta.enable_equality(instance);

            let constants = meta.fixed_column();
            meta.enable_constant(constants);

            let bloom_filter_config = BloomFilterConfig {
                n_hashes: 2,
<<<<<<< HEAD
                bits_per_filter: 2,
=======
                bits_per_hash: 10,
>>>>>>> 9c32dcad
            };
            let bloom_filter_chip_config =
                BloomFilterChip::configure(meta, advice_columns, bloom_filter_config);

            Config {
                bloom_filter_chip_config,
                advice_columns,
                instance,
            }
        }

        fn synthesize(
            &self,
            config: Self::Config,
            mut layouter: impl halo2_proofs::circuit::Layouter<F>,
        ) -> Result<(), halo2_proofs::plonk::Error> {
            let input_cell = layouter.assign_region(
                || "input",
                |mut region| {
                    region.assign_advice(
                        || "input",
                        config.advice_columns[0],
                        0,
                        || Value::known(F::from(self.input)),
                    )
                },
            )?;

            let mut bloom_filter_chip = BloomFilterChip::construct(
                config.bloom_filter_chip_config,
                self.bloom_filter_arrays.clone(),
            );
            bloom_filter_chip.load(&mut layouter)?;

            let hash_value = bloom_filter_chip.bloom_lookup(
                &mut layouter.namespace(|| "bloom_filter_lookup"),
                input_cell,
                F::from(self.bloom_index),
            )?;

            layouter.constrain_instance(hash_value.cell(), config.instance, 0)?;
            Ok(())
        }
    }

    #[test]
    fn test_all_positive() {
        let k = 14;
        let bloom_filter_arrays = Array2::<u8>::ones((1, 1024)).mapv(|_| true);
        let circuit = MyCircuit::<Fp> {
            input: 8,
            bloom_index: 0,
            bloom_filter_arrays,
            _marker: PhantomData,
        };
        let output = Fp::from(1);
        let prover = MockProver::run(k, &circuit, vec![vec![output]]).unwrap();
        prover.assert_satisfied();
    }

    #[test]
    fn test_all_negative() {
        let k = 14;
        let bloom_filter_arrays = Array2::<u8>::ones((1, 1024)).mapv(|_| false);
        let circuit = MyCircuit::<Fp> {
            input: 8,
            bloom_index: 0,
            bloom_filter_arrays,
            _marker: PhantomData,
        };
        let output = Fp::from(0);
        let prover = MockProver::run(k, &circuit, vec![vec![output]]).unwrap();
        prover.assert_satisfied();
    }

    #[test]
    fn test_index_1_2_positive() {
        let k = 14;
        let mut bloom_filter_arrays = Array2::<u8>::ones((1, 1024)).mapv(|_| false);
        bloom_filter_arrays[[0, 1]] = true;
        bloom_filter_arrays[[0, 2]] = true;
        let circuit = MyCircuit::<Fp> {
            input: 0b0000000001_0000000010,
            bloom_index: 0,
            bloom_filter_arrays,
            _marker: PhantomData,
        };
        let output = Fp::from(1);
        let prover = MockProver::run(k, &circuit, vec![vec![output]]).unwrap();
        prover.assert_satisfied();
    }

    #[test]
    fn test_index_1_2_negative() {
        let k = 14;
        let mut bloom_filter_arrays = Array2::<u8>::ones((1, 1024)).mapv(|_| false);
        bloom_filter_arrays[[0, 0]] = true;
        bloom_filter_arrays[[0, 2]] = true;
        let circuit = MyCircuit::<Fp> {
            input: 0b0000000001_0000000010,
            bloom_index: 0,
            bloom_filter_arrays,
            _marker: PhantomData,
        };
        let output = Fp::from(0);
        let prover = MockProver::run(k, &circuit, vec![vec![output]]).unwrap();
        prover.assert_satisfied();
    }

    #[test]
    fn plot() {
        use plotters::prelude::*;

        let root = BitMapBackend::new("bloom-filter-layout.png", (1024, 1024)).into_drawing_area();
        root.fill(&WHITE).unwrap();
        let root = root
            .titled("Bloom filter Layout", ("sans-serif", 60))
            .unwrap();

        let bloom_filter_arrays = Array2::<u8>::ones((1, 1024)).mapv(|_| true);
        let circuit = MyCircuit::<Fp> {
            input: 2,
            bloom_index: 0,
            bloom_filter_arrays,
            _marker: PhantomData,
        };
        halo2_proofs::dev::CircuitLayout::default()
            .show_labels(true)
            .render(6, &circuit, &root)
            .unwrap();
    }
}<|MERGE_RESOLUTION|>--- conflicted
+++ resolved
@@ -14,16 +14,8 @@
 
 use ff::PrimeField;
 use halo2_proofs::{
-<<<<<<< HEAD
-    circuit::{AssignedCell, Layouter, Value},
-    plonk::{
-        Advice, Column, ConstraintSystem, Constraints, Error, Expression, Selector, TableColumn,
-    },
-    poly::Rotation,
-=======
     circuit::{AssignedCell, Layouter},
     plonk::{Advice, Column, ConstraintSystem, Error},
->>>>>>> 9c32dcad
 };
 use ndarray::Array2;
 
@@ -68,36 +60,6 @@
 }
 
 #[derive(Debug, Clone)]
-<<<<<<< HEAD
-pub(crate) struct BloomFilterConfig {
-    /// Number of hashes per bloom filter
-    pub(crate) n_hashes: usize,
-    /// Each bloom filter is expected to have 2^bits_per_filter entries
-    pub(crate) bits_per_filter: usize,
-}
-
-#[derive(Debug, Clone)]
-pub(crate) struct BloomFilterChipConfig {
-    hashes: Column<Advice>,
-    hash_accumulator: Column<Advice>,
-    bloom_index: Column<Advice>,
-    bloom_value: Column<Advice>,
-    bloom_accumulator: Column<Advice>,
-
-    validate_hash_accumulators_selector: Selector,
-    hash_equality_selector: Selector,
-    bloom_filter_lookup_selector: Selector,
-    validate_bloom_accumulators_selector: Selector,
-
-    table_bloom_index: TableColumn,
-    table_bloom_i: TableColumn,
-    table_bloom_value: TableColumn,
-
-    bloom_filter_config: BloomFilterConfig,
-}
-
-pub(crate) struct BloomFilterChip<F: PrimeField> {
-=======
 pub struct BloomFilterChipConfig {
     array_lookup_config: ArrayLookupChipConfig,
     byte_selector_config: ByteSelectorChipConfig,
@@ -116,7 +78,6 @@
 ///    lookup.
 /// 4. The [`AndBitsChip`] is used to and together the bits.
 pub struct BloomFilterChip<F: PrimeField> {
->>>>>>> 9c32dcad
     config: BloomFilterChipConfig,
     bloom_filter_arrays: Array2<bool>,
     _marker: PhantomData<F>,
@@ -155,163 +116,6 @@
         advice_columns: [Column<Advice>; 6],
         bloom_filter_config: BloomFilterConfig,
     ) -> BloomFilterChipConfig {
-<<<<<<< HEAD
-        assert!(bloom_filter_config.bits_per_filter < 64);
-
-        let validate_hash_accumulators_selector = meta.selector();
-        meta.create_gate("validate_hash_accumulators", |meta| {
-            let selector = meta.query_selector(validate_hash_accumulators_selector);
-
-            let hash = meta.query_advice(hashes, Rotation::cur());
-            let acc_cur = meta.query_advice(hash_accumulator, Rotation::cur());
-            let acc_next = meta.query_advice(hash_accumulator, Rotation::next());
-
-            let shift_multiplier = F::from(1 << bloom_filter_config.bits_per_filter);
-            Constraints::with_selector(selector, vec![acc_cur * shift_multiplier + hash - acc_next])
-        });
-
-        let hash_equality_selector = meta.selector();
-        meta.create_gate("hash_equality", |meta| {
-            let selector = meta.query_selector(hash_equality_selector);
-
-            let hash = meta.query_advice(hashes, Rotation::cur());
-            let hash_acc = meta.query_advice(hash_accumulator, Rotation::cur());
-
-            Constraints::with_selector(selector, vec![hash_acc - hash])
-        });
-
-        let table_bloom_index = meta.lookup_table_column();
-        let table_bloom_i = meta.lookup_table_column();
-        let table_bloom_value = meta.lookup_table_column();
-        let bloom_filter_lookup_selector = meta.complex_selector();
-        meta.lookup("bloom filter lookup", |meta| {
-            let selector = meta.query_selector(bloom_filter_lookup_selector);
-
-            let bloom_index = meta.query_advice(bloom_index, Rotation::cur());
-            let bloom_i = meta.query_advice(hashes, Rotation::cur());
-            let bloom_value = meta.query_advice(bloom_value, Rotation::cur());
-
-            let default_value = Expression::Constant(-F::ONE);
-            let one = Expression::Constant(F::ONE);
-
-            // Whenever the selector is inactive, we look up the tuple (-1, -1, -1), which is added to the table for this purpose
-            let with_default = |x: Expression<F>| {
-                selector.clone() * x + (one.clone() - selector.clone()) * default_value.clone()
-            };
-
-            vec![
-                (with_default(bloom_index), table_bloom_index),
-                (with_default(bloom_i), table_bloom_i),
-                (with_default(bloom_value), table_bloom_value),
-            ]
-        });
-
-        let validate_bloom_accumulators_selector = meta.selector();
-        meta.create_gate("validate_bloom_accumulators", |meta| {
-            let selector = meta.query_selector(validate_bloom_accumulators_selector);
-
-            let bloom_value = meta.query_advice(bloom_value, Rotation::cur());
-            let acc_cur = meta.query_advice(bloom_accumulator, Rotation::cur());
-            let acc_next = meta.query_advice(bloom_accumulator, Rotation::next());
-
-            Constraints::with_selector(selector, vec![acc_cur * bloom_value - acc_next])
-        });
-
-        BloomFilterChipConfig {
-            // Advice Columns
-            hashes,
-            hash_accumulator,
-            bloom_index,
-            bloom_value,
-            bloom_accumulator,
-
-            // Selectors
-            validate_hash_accumulators_selector,
-            hash_equality_selector,
-            bloom_filter_lookup_selector,
-            validate_bloom_accumulators_selector,
-
-            // Table Columns
-            table_bloom_index,
-            table_bloom_i,
-            table_bloom_value,
-
-            bloom_filter_config,
-        }
-    }
-
-    pub(crate) fn load(
-        &mut self,
-        layouter: &mut impl Layouter<F>,
-        bloom_filter_arrays: Array2<bool>,
-    ) -> Result<(), Error> {
-        let bloom_filter_length = 1 << self.config.bloom_filter_config.bits_per_filter;
-        assert_eq!(bloom_filter_arrays.shape()[1], bloom_filter_length);
-
-        layouter.assign_table(
-            || "bloom_filters",
-            |mut table| {
-                let mut offset = 0usize;
-
-                for bloom_index in 0..bloom_filter_arrays.shape()[0] {
-                    for i in 0..bloom_filter_length {
-                        let bloom_value = bloom_filter_arrays[(bloom_index, i)];
-                        let bloom_value = if bloom_value { F::ONE } else { F::ZERO };
-                        let bloom_value = Value::known(bloom_value);
-
-                        table.assign_cell(
-                            || "bloom_index",
-                            self.config.table_bloom_index,
-                            offset,
-                            || Value::known(F::from(bloom_index as u64)),
-                        )?;
-
-                        table.assign_cell(
-                            || "bloom_i",
-                            self.config.table_bloom_i,
-                            offset,
-                            || Value::known(F::from(i as u64)),
-                        )?;
-
-                        table.assign_cell(
-                            || "bloom_value",
-                            self.config.table_bloom_value,
-                            offset,
-                            || bloom_value,
-                        )?;
-
-                        offset += 1;
-                    }
-                }
-
-                // Set default tuple of (-1, -1, -1)
-                table.assign_cell(
-                    || "bloom_index (default)",
-                    self.config.table_bloom_index,
-                    offset,
-                    || Value::known(-F::ONE),
-                )?;
-                table.assign_cell(
-                    || "bloom_i (default)",
-                    self.config.table_bloom_i,
-                    offset,
-                    || Value::known(-F::ONE),
-                )?;
-                table.assign_cell(
-                    || "bloom_value (default)",
-                    self.config.table_bloom_value,
-                    offset,
-                    || Value::known(-F::ONE),
-                )?;
-
-                Ok(())
-            },
-        )?;
-
-        self.bloom_filter_arrays = Some(bloom_filter_arrays);
-        Ok(())
-    }
-=======
         let array_lookup_config = ArrayLookupChip::configure(
             meta,
             advice_columns[0],
@@ -347,7 +151,6 @@
             and_bits_config,
         }
     }
->>>>>>> 9c32dcad
 }
 
 impl<F: PrimeField> BloomFilterInstructions<F> for BloomFilterChip<F> {
@@ -357,102 +160,6 @@
         hash_value: AssignedCell<F, F>,
         bloom_index: F,
     ) -> Result<AssignedCell<F, F>, Error> {
-<<<<<<< HEAD
-        layouter.assign_region(
-            || "look up hash values",
-            |mut region| {
-                let n_hashes = self.config.bloom_filter_config.n_hashes;
-                let bloom_filter_arrays = self
-                    .bloom_filter_arrays
-                    .as_ref()
-                    .expect("Should call load() before bloom_lookup()!");
-
-                // Compute values to put in cells
-                let hash_values = hash_value.value().map(|hash_value| {
-                    let mut words = decompose_word(
-                        hash_value,
-                        self.config.bloom_filter_config.n_hashes,
-                        self.config.bloom_filter_config.bits_per_filter,
-                    );
-                    // Accumulator has to start with most significant word
-                    // Otherwise, the order doesn't matter, because a all results ANDed together anyway.
-                    words.reverse();
-                    words
-                });
-                let shift_multiplier =
-                    F::from(1 << self.config.bloom_filter_config.bits_per_filter);
-                let hash_accumulators = hash_values
-                    .clone()
-                    .map(|hash_values| {
-                        let mut accumulators: Vec<F> = vec![F::ZERO];
-                        for (i, hash_value) in hash_values.iter().enumerate() {
-                            accumulators.push(accumulators[i] * shift_multiplier + hash_value);
-                        }
-                        accumulators
-                    })
-                    .transpose_vec(n_hashes + 1);
-                let bloom_values = hash_values.clone().map(|hash_values| {
-                    let bloom_index = to_u32(&bloom_index) as usize;
-                    let bloom_values: Vec<F> = hash_values
-                        .iter()
-                        .map(|i| {
-                            let bloom_value =
-                                bloom_filter_arrays[(bloom_index, to_u32(i) as usize)];
-                            if bloom_value {
-                                F::ONE
-                            } else {
-                                F::ZERO
-                            }
-                        })
-                        .collect();
-                    bloom_values
-                });
-                let bloom_accumulators = bloom_values
-                    .clone()
-                    .map(|bloom_values| {
-                        let mut accumulators: Vec<F> = vec![F::ONE];
-                        for (i, bloom_value) in bloom_values.iter().enumerate() {
-                            accumulators.push(accumulators[i] * bloom_value);
-                        }
-                        accumulators
-                    })
-                    .transpose_vec(n_hashes + 1);
-                let hash_values = hash_values.transpose_vec(n_hashes);
-                let bloom_values = bloom_values.transpose_vec(n_hashes);
-
-                // Assign hash values
-                // print_value("Hash value", hash_value.value());
-                // print_values("Hash values", &hash_values);
-                for (i, hash_value) in hash_values.iter().enumerate() {
-                    region.assign_advice(
-                        || format!("hash_value_{i}"),
-                        self.config.hashes,
-                        i,
-                        || *hash_value,
-                    )?;
-                }
-                hash_value.copy_advice(
-                    || "hash_value",
-                    &mut region,
-                    self.config.hashes,
-                    n_hashes,
-                )?;
-
-                // Assign hash accumulators
-                // Note: we're not assigning from hash_accumulators[0], because
-                //       assign_advice_from_constant() also constraints the cell to be 0
-                region.assign_advice_from_constant(
-                    || "hash accumulator 0",
-                    self.config.hash_accumulator,
-                    0,
-                    F::ZERO,
-                )?;
-                // print_values("hash_accumulators", &hash_accumulators);
-                for (i, hash_accumulator) in hash_accumulators.iter().enumerate() {
-                    if i == 0 {
-                        continue;
-                    }
-=======
         let array_lookup_chip = ArrayLookupChip::construct(
             self.config.array_lookup_config.clone(),
             &self.bloom_filter_arrays,
@@ -477,7 +184,6 @@
             bits.push(bit);
         }
         let result = and_bits_chip.and_bits(layouter, bits)?;
->>>>>>> 9c32dcad
 
         Ok(result)
     }
@@ -546,11 +252,7 @@
 
             let bloom_filter_config = BloomFilterConfig {
                 n_hashes: 2,
-<<<<<<< HEAD
-                bits_per_filter: 2,
-=======
                 bits_per_hash: 10,
->>>>>>> 9c32dcad
             };
             let bloom_filter_chip_config =
                 BloomFilterChip::configure(meta, advice_columns, bloom_filter_config);
